--- conflicted
+++ resolved
@@ -17,12 +17,8 @@
       "jobs": {
         "completed": 1,
         "count": 2,
-<<<<<<< HEAD
-        "url": "http://localhost:8080/api/jobs?task_id=22"
-=======
         "url": "http://localhost:8080/api/jobs?task_id=22",
         "validation": 0
->>>>>>> 5bc8c7b2
       },
       "labels": {
         "count": 2,

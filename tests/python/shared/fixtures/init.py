--- conflicted
+++ resolved
@@ -234,17 +234,11 @@
 
             for service_name, service_config in dc_config["services"].items():
                 service_config.pop("container_name", None)
-<<<<<<< HEAD
-                if service_name in ("cvat_server", "cvat_utils", "cvat_worker_import"):
-=======
-                if service_name in (Container.SERVER, Container.UTILS):
->>>>>>> 5fa11c9e
+                if service_name in Container.covered():
                     service_env = service_config["environment"]
                     service_env["DJANGO_SETTINGS_MODULE"] = "cvat.settings.testing_rest"
-
-                if service_name in Container.covered():
-                    service_env = service_config["environment"]
                     service_env["COVERAGE_PROCESS_START"] = ".coveragerc"
+
                     service_config["volumes"].append(
                         "./tests/python/.coveragerc:/home/django/.coveragerc"
                     )

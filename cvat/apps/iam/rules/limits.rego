--- conflicted
+++ resolved
@@ -85,25 +85,21 @@
     )
 }
 
-<<<<<<< HEAD
-problems contains "org project webhooks limit reached" if {
+problems contains "webhooks per project for the organization" if {
     check_limit_exceeded(
         input.resource.limits[CAP_ORG_PROJECT_WEBHOOKS].used,
         input.resource.limits[CAP_ORG_PROJECT_WEBHOOKS].max
     )
 }
 
-problems contains "user project webhooks limit reached" if {
-=======
-problems contains "webhooks per project" if {
->>>>>>> 71a0aaf2
+problems contains "webhooks per project for the user" if {
     check_limit_exceeded(
         input.resource.limits[CAP_USER_SANDBOX_PROJECT_WEBHOOKS].used,
         input.resource.limits[CAP_USER_SANDBOX_PROJECT_WEBHOOKS].max
     )
 }
 
-problems contains "webhooks per organization" if {
+problems contains "webhooks for the organization" if {
     check_limit_exceeded(
         input.resource.limits[CAP_ORG_COMMON_WEBHOOKS].used,
         input.resource.limits[CAP_ORG_COMMON_WEBHOOKS].max

--- conflicted
+++ resolved
@@ -18,18 +18,8 @@
 from rest_framework.exceptions import ValidationError
 from rest_framework.permissions import BasePermission
 
-from cvat.apps.engine.models import Issue, Job, Project, Task
 from cvat.apps.organizations.models import Membership, Organization
-<<<<<<< HEAD
 from cvat.apps.engine.models import Label, Project, Task, Job, Issue
-from cvat.apps.iam.exceptions import LimitsReachedException
-from cvat.apps.limit_manager.core.limits import (CapabilityContext, LimitManager,
-    Limits, OrgCloudStoragesContext, OrgTasksContext, ProjectWebhooksContext,
-    OrgCommonWebhooksContext,
-    TasksInOrgProjectContext, TasksInUserSandboxProjectContext, UserOrgsContext,
-    UserSandboxCloudStoragesContext, UserSandboxTasksContext)
-=======
->>>>>>> 2ab66fc3
 from cvat.apps.webhooks.models import WebhookTypeChoice
 
 
@@ -1351,7 +1341,6 @@
 
         return data
 
-<<<<<<< HEAD
 
 class LabelPermission(OpenPolicyAgentPermission):
     obj: Optional[Label]
@@ -1657,8 +1646,6 @@
         return results
 
 
-=======
->>>>>>> 2ab66fc3
 class PolicyEnforcer(BasePermission):
     # pylint: disable=no-self-use
     def check_permission(self, request, view, obj):

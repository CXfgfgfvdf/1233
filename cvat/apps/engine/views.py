# Copyright (C) 2018-2022 Intel Corporation
# Copyright (C) 2022-2023 CVAT.ai Corporation
#
# SPDX-License-Identifier: MIT

import io
import os
import os.path as osp
import pytz
import shutil
import traceback
from datetime import datetime
from distutils.util import strtobool
from tempfile import mkstemp

import cv2
from django.db.models.query import Prefetch
from django.shortcuts import get_object_or_404
import django_rq
from django.apps import apps
from django.conf import settings
from django.contrib.auth.models import User
from django.db import IntegrityError
from django.http import HttpResponse, HttpResponseNotFound, HttpResponseBadRequest
from django.utils import timezone

from drf_spectacular.types import OpenApiTypes
from drf_spectacular.utils import (
    OpenApiParameter, OpenApiResponse, PolymorphicProxySerializer,
    extend_schema_view, extend_schema, inline_serializer
)
from drf_spectacular.plumbing import build_array_type, build_basic_type

from rest_framework import mixins, serializers, status, viewsets
from rest_framework.decorators import action
from rest_framework.exceptions import APIException, NotFound, ValidationError, PermissionDenied
from rest_framework.permissions import SAFE_METHODS
from rest_framework.renderers import JSONRenderer
from rest_framework.response import Response
from django_sendfile import sendfile

import cvat.apps.dataset_manager as dm
import cvat.apps.dataset_manager.views  # pylint: disable=unused-import
from cvat.apps.engine.cloud_provider import db_storage_to_storage_instance
from cvat.apps.dataset_manager.bindings import CvatImportError
from cvat.apps.dataset_manager.serializers import DatasetFormatsSerializer
from cvat.apps.engine.frame_provider import FrameProvider
from cvat.apps.engine.media_extractors import get_mime
from cvat.apps.engine.models import (
    Job, JobCommit, Task, Project, Issue, Data,
    Comment, StorageMethodChoice, StorageChoice, Image,
    CloudProviderChoice, Location
)
from cvat.apps.engine.models import CloudStorage as CloudStorageModel
from cvat.apps.engine.serializers import (
    AboutSerializer, AnnotationFileSerializer, BasicUserSerializer,
    DataMetaReadSerializer, DataMetaWriteSerializer, DataSerializer, ExceptionSerializer,
    FileInfoSerializer, JobReadSerializer, JobWriteSerializer, LabeledDataSerializer,
    LogEventSerializer, ProjectReadSerializer, ProjectWriteSerializer, ProjectSearchSerializer,
    RqStatusSerializer, TaskReadSerializer, TaskWriteSerializer, UserSerializer, PluginsSerializer, IssueReadSerializer,
    IssueWriteSerializer, CommentReadSerializer, CommentWriteSerializer, CloudStorageWriteSerializer,
    CloudStorageReadSerializer, DatasetFileSerializer, JobCommitSerializer,
    ProjectFileSerializer, TaskFileSerializer)

from utils.dataset_manifest import ImageManifestManager
from cvat.apps.engine.view_utils import make_paginated_response
from cvat.apps.engine.utils import (
    av_scan_paths, process_failed_job, configure_dependent_job, parse_exception_message, reverse
)
from cvat.apps.engine import backup
from cvat.apps.engine.mixins import PartialUpdateModelMixin, UploadMixin, AnnotationMixin, SerializeMixin, DestroyModelMixin, CreateModelMixin
from cvat.apps.engine.location import get_location_configuration, StorageType

from . import models, task
from .log import clogger, slogger
from cvat.apps.iam.permissions import (CloudStoragePermission,
    CommentPermission, IssuePermission, JobPermission, ProjectPermission,
    TaskPermission, UserPermission)
from cvat.apps.engine.cache import CacheInteraction


@extend_schema(tags=['server'])
class ServerViewSet(viewsets.ViewSet):
    serializer_class = None
    iam_organization_field = None

    # To get nice documentation about ServerViewSet actions it is necessary
    # to implement the method. By default, ViewSet doesn't provide it.
    def get_serializer(self, *args, **kwargs):
        pass

    @staticmethod
    @extend_schema(summary='Method provides basic CVAT information',
        responses={
            '200': AboutSerializer,
        })
    @action(detail=False, methods=['GET'], serializer_class=AboutSerializer,
        permission_classes=[] # This endpoint is available for everyone
    )
    def about(request):
        from cvat import __version__ as cvat_version
        about = {
            "name": "Computer Vision Annotation Tool",
            "version": cvat_version,
            "description": "CVAT is completely re-designed and re-implemented " +
                "version of Video Annotation Tool from Irvine, California " +
                "tool. It is free, online, interactive video and image annotation " +
                "tool for computer vision. It is being used by our team to " +
                "annotate million of objects with different properties. Many UI " +
                "and UX decisions are based on feedbacks from professional data " +
                "annotation team."
        }
        serializer = AboutSerializer(data=about)
        if serializer.is_valid(raise_exception=True):
            return Response(data=serializer.data)

    @staticmethod
    @extend_schema(summary='Method saves an exception from a client on the server',
        description='Sends logs to the ELK if it is connected',
        request=ExceptionSerializer, responses={
            '201': ExceptionSerializer,
        })
    @action(detail=False, methods=['POST'], serializer_class=ExceptionSerializer)
    def exception(request):
        serializer = ExceptionSerializer(data=request.data)
        if serializer.is_valid(raise_exception=True):
            additional_info = {
                "username": request.user.username,
                "name": "Send exception",
            }
            message = JSONRenderer().render({**serializer.data, **additional_info}).decode('UTF-8')
            jid = serializer.data.get("job_id")
            tid = serializer.data.get("task_id")
            if jid:
                clogger.job[jid].error(message)
            elif tid:
                clogger.task[tid].error(message)
            else:
                clogger.glob.error(message)

            return Response(serializer.data, status=status.HTTP_201_CREATED)

    @staticmethod
    @extend_schema(summary='Method saves logs from a client on the server',
        description='Sends logs to the ELK if it is connected',
        request=LogEventSerializer(many=True),
        responses={
            '201': LogEventSerializer(many=True),
        })
    @action(detail=False, methods=['POST'], serializer_class=LogEventSerializer)
    def logs(request):
        serializer = LogEventSerializer(many=True, data=request.data)
        if serializer.is_valid(raise_exception=True):
            user = { "username": request.user.username }
            for event in serializer.data:
                message = JSONRenderer().render({**event, **user}).decode('UTF-8')
                jid = event.get("job_id")
                tid = event.get("task_id")
                if jid:
                    clogger.job[jid].info(message)
                elif tid:
                    clogger.task[tid].info(message)
                else:
                    clogger.glob.info(message)
            return Response(serializer.data, status=status.HTTP_201_CREATED)

    @staticmethod
    @extend_schema(
        summary='Returns all files and folders that are on the server along specified path',
        parameters=[
            OpenApiParameter('directory', description='Directory to browse',
                location=OpenApiParameter.QUERY, type=OpenApiTypes.STR)
        ],
        responses={
            '200' : FileInfoSerializer(many=True)
        })
    @action(detail=False, methods=['GET'], serializer_class=FileInfoSerializer)
    def share(request):
        param = request.query_params.get('directory', '/')
        if param.startswith("/"):
            param = param[1:]
        directory = os.path.abspath(os.path.join(settings.SHARE_ROOT, param))

        if directory.startswith(settings.SHARE_ROOT) and os.path.isdir(directory):
            data = []
            content = os.scandir(directory)
            for entry in content:
                entry_type = None
                entry_mime_type = None
                if entry.is_file():
                    entry_type = "REG"
                    entry_mime_type = get_mime(os.path.join(settings.SHARE_ROOT, entry))
                elif entry.is_dir():
                    entry_type = "DIR"
                    entry_mime_type = "DIR"

                if entry_type:
                    data.append({
                        "name": entry.name,
                        "type": entry_type,
                        "mime_type": entry_mime_type,
                    })

            serializer = FileInfoSerializer(many=True, data=data)
            if serializer.is_valid(raise_exception=True):
                return Response(serializer.data)
        else:
            return Response("{} is an invalid directory".format(param),
                status=status.HTTP_400_BAD_REQUEST)

    @staticmethod
    @extend_schema(
        summary='Method provides the list of supported annotations formats',
        responses={
            '200': DatasetFormatsSerializer,
        })
    @action(detail=False, methods=['GET'], url_path='annotation/formats')
    def annotation_formats(request):
        data = dm.views.get_all_formats()
        return Response(DatasetFormatsSerializer(data).data)

    @staticmethod
    @extend_schema(
        summary='Method provides allowed plugins',
        responses={
            '200': PluginsSerializer,
        })
    @action(detail=False, methods=['GET'], url_path='plugins', serializer_class=PluginsSerializer)
    def plugins(request):
        response = {
            'GIT_INTEGRATION': apps.is_installed('cvat.apps.dataset_repo'),
            'ANALYTICS': strtobool(os.environ.get("CVAT_ANALYTICS", '0')),
            'MODELS': strtobool(os.environ.get("CVAT_SERVERLESS", '0')),
            'PREDICT': False, # FIXME: it is unused anymore (for UI only)
        }
        return Response(response)

    @staticmethod
    @extend_schema(
        summary='Method provides a list with advanced integrated authentication methods (e.g. social accounts)',
        responses={
            '200': OpenApiResponse(response=inline_serializer(
                name='AdvancedAuthentication',
                fields={
                    'GOOGLE_ACCOUNT_AUTHENTICATION': serializers.BooleanField(),
                    'GITHUB_ACCOUNT_AUTHENTICATION': serializers.BooleanField(),
                }
            )),
        }
    )
    @action(detail=False, methods=['GET'], url_path='advanced-auth', permission_classes=[])
    def advanced_authentication(request):
        use_social_auth = settings.USE_ALLAUTH_SOCIAL_ACCOUNTS
        integrated_auth_providers = settings.SOCIALACCOUNT_PROVIDERS.keys() if use_social_auth else []
        google_auth_is_enabled = bool(
            'google' in integrated_auth_providers
            and settings.SOCIAL_AUTH_GOOGLE_CLIENT_ID
            and settings.SOCIAL_AUTH_GOOGLE_CLIENT_SECRET
        )
        github_auth_is_enabled = bool(
            'github' in integrated_auth_providers
            and settings.SOCIAL_AUTH_GITHUB_CLIENT_ID
            and settings.SOCIAL_AUTH_GITHUB_CLIENT_SECRET
        )
        response = {
            'GOOGLE_ACCOUNT_AUTHENTICATION': google_auth_is_enabled,
            'GITHUB_ACCOUNT_AUTHENTICATION': github_auth_is_enabled,
        }
        return Response(response)

@extend_schema(tags=['projects'])
@extend_schema_view(
    list=extend_schema(
        summary='Returns a paginated list of projects according to query parameters (12 projects per page)',
        responses={
            '200': PolymorphicProxySerializer(component_name='PolymorphicProject',
                serializers=[
                    ProjectReadSerializer, ProjectSearchSerializer,
                ], resource_type_field_name=None, many=True),
        }),
    create=extend_schema(
        summary='Method creates a new project',
        # request=ProjectWriteSerializer,
        responses={
            '201': ProjectReadSerializer, # check ProjectWriteSerializer.to_representation
        }),
    retrieve=extend_schema(
        summary='Method returns details of a specific project',
        responses={
            '200': ProjectReadSerializer,
        }),
    destroy=extend_schema(
        summary='Method deletes a specific project',
        responses={
            '204': OpenApiResponse(description='The project has been deleted'),
        }),
    partial_update=extend_schema(
        summary='Methods does a partial update of chosen fields in a project',
        # request=ProjectWriteSerializer,
        responses={
            '200': ProjectReadSerializer, # check ProjectWriteSerializer.to_representation
        })
)
class ProjectViewSet(viewsets.GenericViewSet, mixins.ListModelMixin,
    mixins.RetrieveModelMixin, CreateModelMixin, DestroyModelMixin,
    PartialUpdateModelMixin, UploadMixin, AnnotationMixin, SerializeMixin
):
    queryset = models.Project.objects.select_related('assignee', 'owner',
        'target_storage', 'source_storage').prefetch_related(
        'tasks', 'label_set__sublabels__attributespec_set',
        'label_set__attributespec_set')

    # NOTE: The search_fields attribute should be a list of names of text
    # type fields on the model,such as CharField or TextField
    search_fields = ('name', 'owner', 'assignee', 'status')
    filter_fields = list(search_fields) + ['id', 'updated_date']
    ordering_fields = filter_fields
    ordering = "-id"
    lookup_fields = {'owner': 'owner__username', 'assignee': 'assignee__username'}
    iam_organization_field = 'organization'

    def get_serializer_class(self):
        if self.request.path.endswith('tasks'):
            return TaskReadSerializer
        else:
            if self.request.method in SAFE_METHODS:
                return ProjectReadSerializer
            else:
                return ProjectWriteSerializer

    def get_queryset(self):
        queryset = super().get_queryset()
        if self.action == 'list':
            perm = ProjectPermission.create_scope_list(self.request)
            queryset = perm.filter(queryset)
        return queryset

    def perform_create(self, serializer, **kwargs):
        super().perform_create(
            serializer,
            owner=self.request.user,
            organization=self.request.iam_context['organization']
        )

    @extend_schema(
        summary='Method returns information of the tasks of the project with the selected id',
        responses=TaskReadSerializer(many=True)) # Duplicate to still get 'list' op. nam
    @action(detail=True, methods=['GET'], serializer_class=TaskReadSerializer,
        pagination_class=viewsets.GenericViewSet.pagination_class,
        # Remove regular list() parameters from the swagger schema.
        # Unset, they would be taken from the enclosing class, which is wrong.
        # https://drf-spectacular.readthedocs.io/en/latest/faq.html#my-action-is-erroneously-paginated-or-has-filter-parameters-that-i-do-not-want
        filter_fields=None, search_fields=None, ordering_fields=None)
    def tasks(self, request, pk):
        self.get_object() # force to call check_object_permissions
        return make_paginated_response(Task.objects.filter(project_id=pk).order_by('-id'),
            viewset=self, serializer_type=self.serializer_class) # from @action


    @extend_schema(methods=['GET'], summary='Export project as a dataset in a specific format',
        parameters=[
            OpenApiParameter('format', description='Desired output format name\n'
                'You can get the list of supported formats at:\n/server/annotation/formats',
                location=OpenApiParameter.QUERY, type=OpenApiTypes.STR, required=False),
            OpenApiParameter('filename', description='Desired output file name',
                location=OpenApiParameter.QUERY, type=OpenApiTypes.STR, required=False),
            OpenApiParameter('action', description='Used to start downloading process after annotation file had been created',
                location=OpenApiParameter.QUERY, type=OpenApiTypes.STR, required=False, enum=['download', 'import_status']),
            OpenApiParameter('location', description='Where need to save downloaded dataset',
                location=OpenApiParameter.QUERY, type=OpenApiTypes.STR, required=False,
                enum=Location.list()),
            OpenApiParameter('cloud_storage_id', description='Storage id',
                location=OpenApiParameter.QUERY, type=OpenApiTypes.NUMBER, required=False),
            OpenApiParameter('use_default_location', description='Use the location that was configured in project to import dataset',
                location=OpenApiParameter.QUERY, type=OpenApiTypes.BOOL, required=False,
                default=True),
        ],
        responses={
            '200': OpenApiResponse(OpenApiTypes.BINARY, description='Download of file started'),
            '201': OpenApiResponse(description='Output file is ready for downloading'),
            '202': OpenApiResponse(description='Exporting has been started'),
            '405': OpenApiResponse(description='Format is not available'),
        })
    @extend_schema(methods=['POST'], summary='Import dataset in specific format as a project',
        parameters=[
            OpenApiParameter('format', description='Desired dataset format name\n'
                'You can get the list of supported formats at:\n/server/annotation/formats',
                location=OpenApiParameter.QUERY, type=OpenApiTypes.STR, required=False),
            OpenApiParameter('location', description='Where to import the dataset from',
                location=OpenApiParameter.QUERY, type=OpenApiTypes.STR, required=False,
                enum=Location.list()),
            OpenApiParameter('cloud_storage_id', description='Storage id',
                location=OpenApiParameter.QUERY, type=OpenApiTypes.NUMBER, required=False),
            OpenApiParameter('use_default_location', description='Use the location that was configured in the project to import annotations',
                location=OpenApiParameter.QUERY, type=OpenApiTypes.BOOL, required=False,
                default=True),
            OpenApiParameter('filename', description='Dataset file name',
                location=OpenApiParameter.QUERY, type=OpenApiTypes.STR, required=False),
        ],
        request=PolymorphicProxySerializer('DatasetWrite',
            serializers=[DatasetFileSerializer, OpenApiTypes.NONE],
            resource_type_field_name=None
        ),
        responses={
            '202': OpenApiResponse(description='Exporting has been started'),
            '400': OpenApiResponse(description='Failed to import dataset'),
            '405': OpenApiResponse(description='Format is not available'),
        })
    @action(detail=True, methods=['GET', 'POST', 'OPTIONS'], serializer_class=None,
        url_path=r'dataset/?$')
    def dataset(self, request, pk):
        self._object = self.get_object() # force to call check_object_permissions

        if request.method in {'POST', 'OPTIONS'}:
            return self.import_annotations(
                request=request,
                pk=pk,
                db_obj=self._object,
                import_func=_import_project_dataset,
                rq_func=dm.project.import_dataset_as_project,
                rq_id=f"/api/project/{pk}/dataset_import",
            )
        else:
            action = request.query_params.get("action", "").lower()
            if action in ("import_status",):
                queue = django_rq.get_queue("default")
                rq_job = queue.fetch_job(f"/api/project/{pk}/dataset_import")
                if rq_job is None:
                    return Response(status=status.HTTP_404_NOT_FOUND)
                elif rq_job.is_finished:
                    if rq_job.meta['tmp_file_descriptor']: os.close(rq_job.meta['tmp_file_descriptor'])
                    os.remove(rq_job.meta['tmp_file'])
                    if rq_job.dependency:
                        rq_job.dependency.delete()
                    rq_job.delete()
                    return Response(status=status.HTTP_201_CREATED)
                elif rq_job.is_failed or \
                        rq_job.is_deferred and rq_job.dependency and rq_job.dependency.is_failed:
                    exc_info = process_failed_job(rq_job)

                    return Response(
                        data=str(exc_info),
                        status=status.HTTP_500_INTERNAL_SERVER_ERROR
                    )
                else:
                    return Response(
                        data=self._get_rq_response('default', f'/api/project/{pk}/dataset_import'),
                        status=status.HTTP_202_ACCEPTED
                    )
            else:
                return self.export_annotations(
                    request=request,
                    pk=pk,
                    db_obj=self._object,
                    export_func=_export_annotations,
                    callback=dm.views.export_project_as_dataset
                )

    @extend_schema(methods=['PATCH'],
        operation_id='projects_partial_update_dataset_file',
        summary="Allows to upload a file chunk. "
            "Implements TUS file uploading protocol.",
        request=OpenApiTypes.BINARY,
        responses={}
    )
    @extend_schema(methods=['HEAD'],
        summary="Implements TUS file uploading protocol."
    )
    @action(detail=True, methods=['HEAD', 'PATCH'], url_path='dataset/'+UploadMixin.file_id_regex)
    def append_dataset_chunk(self, request, pk, file_id):
        self._object = self.get_object()
        return self.append_tus_chunk(request, file_id)

    def get_upload_dir(self):
        if 'dataset' in self.action:
            return self._object.get_tmp_dirname()
        elif 'backup' in self.action:
            return backup.get_backup_dirname()
        return ""

    def upload_finished(self, request):
        if self.action == 'dataset':
            format_name = request.query_params.get("format", "")
            filename = request.query_params.get("filename", "")
            conv_mask_to_poly = strtobool(request.query_params.get('conv_mask_to_poly', 'True'))
            tmp_dir = self._object.get_tmp_dirname()
            uploaded_file = None
            if os.path.isfile(os.path.join(tmp_dir, filename)):
                uploaded_file = os.path.join(tmp_dir, filename)
            return _import_project_dataset(
                request=request,
                filename=uploaded_file,
                rq_id=f"/api/project/{self._object.pk}/dataset_import",
                rq_func=dm.project.import_dataset_as_project,
                pk=self._object.pk,
                format_name=format_name,
                conv_mask_to_poly=conv_mask_to_poly
            )
        elif self.action == 'import_backup':
            filename = request.query_params.get("filename", "")
            if filename:
                tmp_dir = backup.get_backup_dirname()
                backup_file = os.path.join(tmp_dir, filename)
                if os.path.isfile(backup_file):
                    return backup.import_project(request, filename=backup_file)
                return Response(data='No such file were uploaded',
                        status=status.HTTP_400_BAD_REQUEST)
            return backup.import_project(request)
        return Response(data='Unknown upload was finished',
                        status=status.HTTP_400_BAD_REQUEST)

    @extend_schema(summary='Method allows to download project annotations',
        parameters=[
            OpenApiParameter('format', description='Desired output format name\n'
                'You can get the list of supported formats at:\n/server/annotation/formats',
                location=OpenApiParameter.QUERY, type=OpenApiTypes.STR, required=True),
            OpenApiParameter('filename', description='Desired output file name',
                location=OpenApiParameter.QUERY, type=OpenApiTypes.STR, required=False),
            OpenApiParameter('action', description='Used to start downloading process after annotation file had been created',
                location=OpenApiParameter.QUERY, type=OpenApiTypes.STR, required=False, enum=['download']),
            OpenApiParameter('location', description='Where need to save downloaded dataset',
                location=OpenApiParameter.QUERY, type=OpenApiTypes.STR, required=False,
                enum=Location.list()),
            OpenApiParameter('cloud_storage_id', description='Storage id',
                location=OpenApiParameter.QUERY, type=OpenApiTypes.NUMBER, required=False),
            OpenApiParameter('use_default_location', description='Use the location that was configured in project to export annotation',
                location=OpenApiParameter.QUERY, type=OpenApiTypes.BOOL, required=False,
                default=True),
        ],
        responses={
            '200': OpenApiResponse(PolymorphicProxySerializer(
                component_name='AnnotationsRead',
                serializers=[LabeledDataSerializer, OpenApiTypes.BINARY],
                resource_type_field_name=None
            ), description='Download of file started'),
            '201': OpenApiResponse(description='Annotations file is ready to download'),
            '202': OpenApiResponse(description='Dump of annotations has been started'),
            '401': OpenApiResponse(description='Format is not specified'),
            '405': OpenApiResponse(description='Format is not available'),
        })
    @action(detail=True, methods=['GET'],
        serializer_class=LabeledDataSerializer)
    def annotations(self, request, pk):
        self._object = self.get_object() # force to call check_object_permissions
        return self.export_annotations(
            request=request,
            pk=pk,
            db_obj=self._object,
            export_func=_export_annotations,
            callback=dm.views.export_project_annotations,
            get_data=dm.task.get_job_data,
        )

    @extend_schema(summary='Methods creates a backup copy of a project',
        parameters=[
            OpenApiParameter('action', location=OpenApiParameter.QUERY,
                description='Used to start downloading process after backup file had been created',
                type=OpenApiTypes.STR, required=False, enum=['download']),
            OpenApiParameter('filename', description='Backup file name',
                location=OpenApiParameter.QUERY, type=OpenApiTypes.STR, required=False),
            OpenApiParameter('location', description='Where need to save downloaded backup',
                location=OpenApiParameter.QUERY, type=OpenApiTypes.STR, required=False,
                enum=Location.list()),
            OpenApiParameter('cloud_storage_id', description='Storage id',
                location=OpenApiParameter.QUERY, type=OpenApiTypes.NUMBER, required=False),
            OpenApiParameter('use_default_location', description='Use the location that was configured in project to export backup',
                location=OpenApiParameter.QUERY, type=OpenApiTypes.BOOL, required=False,
                default=True),
        ],
        responses={
            '200': OpenApiResponse(description='Download of file started'),
            '201': OpenApiResponse(description='Output backup file is ready for downloading'),
            '202': OpenApiResponse(description='Creating a backup file has been started'),
        })
    @action(methods=['GET'], detail=True, url_path='backup')
    def export_backup(self, request, pk=None):
        return self.serialize(request, backup.export)

    @extend_schema(summary='Methods create a project from a backup',
        parameters=[
            OpenApiParameter('location', description='Where to import the backup file from',
                location=OpenApiParameter.QUERY, type=OpenApiTypes.STR, required=False,
                enum=Location.list(), default=Location.LOCAL),
            OpenApiParameter('cloud_storage_id', description='Storage id',
                location=OpenApiParameter.QUERY, type=OpenApiTypes.NUMBER, required=False),
            OpenApiParameter('filename', description='Backup file name',
                location=OpenApiParameter.QUERY, type=OpenApiTypes.STR, required=False),
        ],
        request=PolymorphicProxySerializer('BackupWrite',
            serializers=[ProjectFileSerializer, OpenApiTypes.NONE],
            resource_type_field_name=None
        ),
        responses={
            '201': OpenApiResponse(description='The project has been imported'), # or better specify {id: project_id}
            '202': OpenApiResponse(description='Importing a backup file has been started'),
        })
    @action(detail=False, methods=['OPTIONS', 'POST'], url_path=r'backup/?$',
        serializer_class=ProjectFileSerializer(required=False))
    def import_backup(self, request, pk=None):
        return self.deserialize(request, backup.import_project)

    @extend_schema(methods=['PATCH'],
        operation_id='projects_partial_update_backup_file',
        summary="Allows to upload a file chunk. "
            "Implements TUS file uploading protocol.",
        request=OpenApiTypes.BINARY,
        responses={}
    )
    @extend_schema(methods=['HEAD'],
        summary="Implements TUS file uploading protocol."
    )
    @action(detail=False, methods=['HEAD', 'PATCH'], url_path='backup/'+UploadMixin.file_id_regex,
        serializer_class=None)
    def append_backup_chunk(self, request, file_id):
        return self.append_tus_chunk(request, file_id)

    @extend_schema(summary='Method returns a preview image for the project',
        responses={
            '200': OpenApiResponse(description='Project image preview'),
            '404': OpenApiResponse(description='Project image preview not found'),

        })
    @action(detail=True, methods=['GET'], url_path='preview')
    def preview(self, request, pk):
        self._object = self.get_object() # call check_object_permissions as well

        first_task = self._object.tasks.order_by('-id').first()
        if not first_task:
            return HttpResponseNotFound('Project image preview not found')

        data_getter = DataChunkGetter(
            data_type='preview',
            data_quality='compressed',
            data_num=first_task.data.start_frame,
            task_dim=first_task.dimension
        )

        return data_getter(request, first_task.data.start_frame,
           first_task.data.stop_frame, first_task.data)

    @staticmethod
    def _get_rq_response(queue, job_id):
        queue = django_rq.get_queue(queue)
        job = queue.fetch_job(job_id)
        response = {}
        if job is None or job.is_finished:
            response = { "state": "Finished" }
        elif job.is_queued:
            response = { "state": "Queued" }
        elif job.is_failed:
            response = { "state": "Failed", "message": job.exc_info }
        else:
            response = { "state": "Started" }
            response['message'] = job.meta.get('status', '')
            response['progress'] = job.meta.get('progress', 0.)

        return response


class DataChunkGetter:
    def __init__(self, data_type, data_num, data_quality, task_dim):
        possible_data_type_values = ('chunk', 'frame', 'preview', 'context_image')
        possible_quality_values = ('compressed', 'original')

        if not data_type or data_type not in possible_data_type_values:
            raise ValidationError('Data type not specified or has wrong value')
        elif data_type == 'chunk' or data_type == 'frame' or data_type == 'preview':
            if data_num is None:
                raise ValidationError('Number is not specified')
            elif data_quality not in possible_quality_values:
                raise ValidationError('Wrong quality value')

        self.type = data_type
        self.number = int(data_num) if data_num is not None else None
        self.quality = FrameProvider.Quality.COMPRESSED \
            if data_quality == 'compressed' else FrameProvider.Quality.ORIGINAL

        self.dimension = task_dim

    def __call__(self, request, start, stop, db_data):
        if not db_data:
            raise NotFound(detail='Cannot find requested data')

        frame_provider = FrameProvider(db_data, self.dimension)

        try:
            if self.type == 'chunk':
                start_chunk = frame_provider.get_chunk_number(start)
                stop_chunk = frame_provider.get_chunk_number(stop)
                # pylint: disable=superfluous-parens
                if not (start_chunk <= self.number <= stop_chunk):
                    raise ValidationError('The chunk number should be in ' +
                        f'[{start_chunk}, {stop_chunk}] range')

                # TODO: av.FFmpegError processing
                if settings.USE_CACHE and db_data.storage_method == StorageMethodChoice.CACHE:
                    buff, mime_type = frame_provider.get_chunk(self.number, self.quality)
                    return HttpResponse(buff.getvalue(), content_type=mime_type)

                # Follow symbol links if the chunk is a link on a real image otherwise
                # mimetype detection inside sendfile will work incorrectly.
                path = os.path.realpath(frame_provider.get_chunk(self.number, self.quality))
                return sendfile(request, path)

            elif self.type == 'frame' or self.type == 'preview':
                if not (start <= self.number <= stop):
                    raise ValidationError('The frame number should be in ' +
                        f'[{start}, {stop}] range')

                if self.type == 'preview':
                    cache = CacheInteraction(self.dimension)
                    buf, mime = cache.get_local_preview_with_mime(self.number, db_data)
                else:
                    buf, mime = frame_provider.get_frame(self.number, self.quality)

                return HttpResponse(buf.getvalue(), content_type=mime)

            elif self.type == 'context_image':
                if not (start <= self.number <= stop):
                    raise ValidationError('The frame number should be in ' +
                        f'[{start}, {stop}] range')

                image = Image.objects.get(data_id=db_data.id, frame=self.number)
                for i in image.related_files.all():
                    path = os.path.realpath(str(i.path))
                    image = cv2.imread(path)
                    success, result = cv2.imencode('.JPEG', image)
                    if not success:
                        raise Exception('Failed to encode image to ".jpeg" format')
                    return HttpResponse(io.BytesIO(result.tobytes()), content_type='image/jpeg')
                return Response(data='No context image related to the frame',
                    status=status.HTTP_404_NOT_FOUND)
            else:
                return Response(data='unknown data type {}.'.format(self.type),
                    status=status.HTTP_400_BAD_REQUEST)
        except (ValidationError, PermissionDenied, NotFound) as ex:
            msg = str(ex) if not isinstance(ex, ValidationError) else \
                '\n'.join([str(d) for d in ex.detail])
            return Response(data=msg, status=ex.status_code)

@extend_schema(tags=['tasks'])
@extend_schema_view(
    list=extend_schema(
        summary='Returns a paginated list of tasks according to query parameters (10 tasks per page)',
        responses={
            '200': TaskReadSerializer(many=True),
        }),
    create=extend_schema(
        summary='Method creates a new task in a database without any attached images and videos',
        request=TaskWriteSerializer,
        responses={
            '201': TaskReadSerializer, # check TaskWriteSerializer.to_representation
        }),
    retrieve=extend_schema(
        summary='Method returns details of a specific task',
        responses={
            '200': TaskReadSerializer
        }),
    destroy=extend_schema(
        summary='Method deletes a specific task, all attached jobs, annotations, and data',
        responses={
            '204': OpenApiResponse(description='The task has been deleted'),
        }),
    partial_update=extend_schema(
        summary='Methods does a partial update of chosen fields in a task',
        request=TaskWriteSerializer(partial=True),
        responses={
            '200': TaskReadSerializer, # check TaskWriteSerializer.to_representation
        })
)
class TaskViewSet(viewsets.GenericViewSet, mixins.ListModelMixin,
    mixins.RetrieveModelMixin, CreateModelMixin, DestroyModelMixin,
    PartialUpdateModelMixin, UploadMixin, AnnotationMixin, SerializeMixin
):
    queryset = Task.objects.all().select_related('data', 'assignee', 'owner',
        'target_storage', 'source_storage').prefetch_related(
        'segment_set__job_set__assignee', 'label_set__attributespec_set',
        'project__label_set__attributespec_set',
        'label_set__sublabels__attributespec_set',
        'project__label_set__sublabels__attributespec_set')
    lookup_fields = {'project_name': 'project__name', 'owner': 'owner__username', 'assignee': 'assignee__username'}
    search_fields = ('project_name', 'name', 'owner', 'status', 'assignee', 'subset', 'mode', 'dimension')
    filter_fields = list(search_fields) + ['id', 'project_id', 'updated_date']
    ordering_fields = filter_fields
    ordering = "-id"
    iam_organization_field = 'organization'

    def get_serializer_class(self):
        if self.request.method in SAFE_METHODS:
            return TaskReadSerializer
        else:
            return TaskWriteSerializer

    def get_queryset(self):
        queryset = super().get_queryset()
        if self.action == 'list':
            perm = TaskPermission.create_scope_list(self.request)
            queryset = perm.filter(queryset)

        return queryset

    @extend_schema(summary='Method recreates a task from an attached task backup file',
        parameters=[
            OpenApiParameter('location', description='Where to import the backup file from',
                location=OpenApiParameter.QUERY, type=OpenApiTypes.STR, required=False,
                enum=Location.list(), default=Location.LOCAL),
            OpenApiParameter('cloud_storage_id', description='Storage id',
                location=OpenApiParameter.QUERY, type=OpenApiTypes.NUMBER, required=False),
            OpenApiParameter('filename', description='Backup file name',
                location=OpenApiParameter.QUERY, type=OpenApiTypes.STR, required=False),
        ],
        request=TaskFileSerializer(required=False),
        responses={
            '201': OpenApiResponse(description='The task has been imported'), # or better specify {id: task_id}
            '202': OpenApiResponse(description='Importing a backup file has been started'),
        })
    @action(detail=False, methods=['OPTIONS', 'POST'], url_path=r'backup/?$', serializer_class=TaskFileSerializer(required=False))
    def import_backup(self, request, pk=None):
        return self.deserialize(request, backup.import_task)

    @extend_schema(methods=['PATCH'],
        operation_id='tasks_partial_update_backup_file',
        summary="Allows to upload a file chunk. "
            "Implements TUS file uploading protocol.",
        request=OpenApiTypes.BINARY,
        responses={}
    )
    @extend_schema(methods=['HEAD'],
        summary="Implements TUS file uploading protocol."
    )
    @action(detail=False, methods=['HEAD', 'PATCH'], url_path='backup/'+UploadMixin.file_id_regex)
    def append_backup_chunk(self, request, file_id):
        return self.append_tus_chunk(request, file_id)

    @extend_schema(summary='Method backup a specified task',
        parameters=[
            OpenApiParameter('action', location=OpenApiParameter.QUERY,
                description='Used to start downloading process after backup file had been created',
                type=OpenApiTypes.STR, required=False, enum=['download']),
            OpenApiParameter('filename', description='Backup file name',
                location=OpenApiParameter.QUERY, type=OpenApiTypes.STR, required=False),
            OpenApiParameter('location', description='Where need to save downloaded backup',
                location=OpenApiParameter.QUERY, type=OpenApiTypes.STR, required=False,
                enum=Location.list()),
            OpenApiParameter('cloud_storage_id', description='Storage id',
                location=OpenApiParameter.QUERY, type=OpenApiTypes.NUMBER, required=False),
            OpenApiParameter('use_default_location', description='Use the location that was configured in the task to export backup',
                location=OpenApiParameter.QUERY, type=OpenApiTypes.BOOL, required=False,
                default=True),
        ],
        responses={
            '200': OpenApiResponse(description='Download of file started'),
            '201': OpenApiResponse(description='Output backup file is ready for downloading'),
            '202': OpenApiResponse(description='Creating a backup file has been started'),
        })
    @action(methods=['GET'], detail=True, url_path='backup')
    def export_backup(self, request, pk=None):
        return self.serialize(request, backup.export)

    def perform_update(self, serializer):
        instance = serializer.instance

        super().perform_update(serializer)

        updated_instance = serializer.instance

        if instance.project:
            instance.project.save()
        if updated_instance.project:
            updated_instance.project.save()

    def perform_create(self, serializer, **kwargs):
        super().perform_create(
            serializer,
            owner=self.request.user,
            organization=self.request.iam_context['organization']
        )
        if serializer.instance.project:
            db_project = serializer.instance.project
            db_project.save()
            assert serializer.instance.organization == db_project.organization

    def perform_destroy(self, instance):
        task_dirname = instance.get_dirname()
        super().perform_destroy(instance)
        shutil.rmtree(task_dirname, ignore_errors=True)
        if instance.data and not instance.data.tasks.all():
            shutil.rmtree(instance.data.get_data_dirname(), ignore_errors=True)
            instance.data.delete()
        if instance.project:
            db_project = instance.project
            db_project.save()


    @extend_schema(summary='Method returns a list of jobs for a specific task',
<<<<<<< HEAD
        responses=JobReadSerializer(many=True))
    @action(detail=True, methods=['GET'], serializer_class=JobReadSerializer)
    def jobs(self, request, pk):
        self.get_object() # force to call check_object_permissions
        queryset = Job.objects.filter(segment__task_id=pk).order_by('id')

        page = self.paginate_queryset(queryset)
        if page is not None:
            serializer = self.get_serializer(page, many=True,
                context={"request": request})
            return self.get_paginated_response(serializer.data)

        serializer = self.get_serializer(queryset, many=True,
            context={"request": request})

        return Response(serializer.data)
=======
        responses=JobReadSerializer(many=True)) # Duplicate to still get 'list' op. name
    @action(detail=True, methods=['GET'], serializer_class=JobReadSerializer,
        pagination_class=viewsets.GenericViewSet.pagination_class,
        # Remove regular list() parameters from the swagger schema.
        # Unset, they would be taken from the enclosing class, which is wrong.
        # https://drf-spectacular.readthedocs.io/en/latest/faq.html#my-action-is-erroneously-paginated-or-has-filter-parameters-that-i-do-not-want
        filter_fields=None, search_fields=None, ordering_fields=None)
    def jobs(self, request, pk):
        self.get_object() # force to call check_object_permissions
        return make_paginated_response(Job.objects.filter(segment__task_id=pk).order_by('id'),
            viewset=self, serializer_type=self.serializer_class) # from @action
>>>>>>> fbcc3458

    # UploadMixin method
    def get_upload_dir(self):
        if 'annotations' in self.action:
            return self._object.get_tmp_dirname()
        elif 'data' in self.action:
            return self._object.data.get_upload_dirname()
        elif 'backup' in self.action:
            return backup.get_backup_dirname()
        return ""

    # UploadMixin method
    def upload_finished(self, request):
        if self.action == 'annotations':
            format_name = request.query_params.get("format", "")
            filename = request.query_params.get("filename", "")
            conv_mask_to_poly = strtobool(request.query_params.get('conv_mask_to_poly', 'True'))
            tmp_dir = self._object.get_tmp_dirname()
            if os.path.isfile(os.path.join(tmp_dir, filename)):
                annotation_file = os.path.join(tmp_dir, filename)
                return _import_annotations(
                        request=request,
                        filename=annotation_file,
                        rq_id="{}@/api/tasks/{}/annotations/upload".format(request.user, self._object.pk),
                        rq_func=dm.task.import_task_annotations,
                        pk=self._object.pk,
                        format_name=format_name,
                        conv_mask_to_poly=conv_mask_to_poly,
                    )
            else:
                return Response(data='No such file were uploaded',
                        status=status.HTTP_400_BAD_REQUEST)
        elif self.action == 'data':
            task_data = self._object.data
            serializer = DataSerializer(task_data, data=request.data)
            serializer.is_valid(raise_exception=True)
            data = dict(serializer.validated_data.items())
            uploaded_files = task_data.get_uploaded_files()
            uploaded_files.extend(data.get('client_files'))
            serializer.validated_data.update({'client_files': uploaded_files})

            db_data = serializer.save()
            self._object.data = db_data
            self._object.save()
            data = {k: v for k, v in serializer.data.items()}

            data['use_zip_chunks'] = serializer.validated_data['use_zip_chunks']
            data['use_cache'] = serializer.validated_data['use_cache']
            data['copy_data'] = serializer.validated_data['copy_data']
            if data['use_cache']:
                self._object.data.storage_method = StorageMethodChoice.CACHE
                self._object.data.save(update_fields=['storage_method'])
            if data['server_files'] and not data.get('copy_data'):
                self._object.data.storage = StorageChoice.SHARE
                self._object.data.save(update_fields=['storage'])
            if db_data.cloud_storage:
                self._object.data.storage = StorageChoice.CLOUD_STORAGE
                self._object.data.save(update_fields=['storage'])
                # if the value of stop_frame is 0, then inside the function we cannot know
                # the value specified by the user or it's default value from the database
            if 'stop_frame' not in serializer.validated_data:
                data['stop_frame'] = None
            task.create(self._object.id, data)
            return Response(serializer.data, status=status.HTTP_202_ACCEPTED)
        elif self.action == 'import_backup':
            filename = request.query_params.get("filename", "")
            if filename:
                tmp_dir = backup.get_backup_dirname()
                backup_file = os.path.join(tmp_dir, filename)
                if os.path.isfile(backup_file):
                    return backup.import_task(request, filename=backup_file)
                return Response(data='No such file were uploaded',
                        status=status.HTTP_400_BAD_REQUEST)
            return backup.import_task(request)
        return Response(data='Unknown upload was finished',
                        status=status.HTTP_400_BAD_REQUEST)

    @extend_schema(methods=['POST'],
        summary='Method permanently attaches images or video to a task. Supports tus uploads, see more https://tus.io/',
        request=DataSerializer,
        parameters=[
            OpenApiParameter('Upload-Start', location=OpenApiParameter.HEADER, type=OpenApiTypes.BOOL,
                description='Initializes data upload. No data should be sent with this header'),
            OpenApiParameter('Upload-Multiple', location=OpenApiParameter.HEADER, type=OpenApiTypes.BOOL,
                description='Indicates that data with this request are single or multiple files that should be attached to a task'),
            OpenApiParameter('Upload-Finish', location=OpenApiParameter.HEADER, type=OpenApiTypes.BOOL,
                description='Finishes data upload. Can be combined with Upload-Start header to create task data with one request'),
        ],
        responses={
            '202': OpenApiResponse(description=''),
        })
    @extend_schema(methods=['GET'], summary='Method returns data for a specific task',
        parameters=[
            OpenApiParameter('type', location=OpenApiParameter.QUERY, required=False,
                type=OpenApiTypes.STR, enum=['chunk', 'frame', 'context_image'],
                description='Specifies the type of the requested data'),
            OpenApiParameter('quality', location=OpenApiParameter.QUERY, required=False,
                type=OpenApiTypes.STR, enum=['compressed', 'original'],
                description="Specifies the quality level of the requested data"),
            OpenApiParameter('number', location=OpenApiParameter.QUERY, required=False, type=OpenApiTypes.INT,
                description="A unique number value identifying chunk or frame"),
        ],
        responses={
            '200': OpenApiResponse(description='Data of a specific type'),
        })
    @action(detail=True, methods=['OPTIONS', 'POST', 'GET'], url_path=r'data/?$')
    def data(self, request, pk):
        self._object = self.get_object() # call check_object_permissions as well
        if request.method == 'POST' or request.method == 'OPTIONS':
            task_data = self._object.data
            if not task_data:
                task_data = Data.objects.create()
                task_data.make_dirs()
                self._object.data = task_data
                self._object.save()
            elif task_data.size != 0:
                return Response(data='Adding more data is not supported',
                    status=status.HTTP_400_BAD_REQUEST)
            return self.upload_data(request)

        else:
            data_type = request.query_params.get('type', None)
            data_num = request.query_params.get('number', None)
            data_quality = request.query_params.get('quality', 'compressed')

            data_getter = DataChunkGetter(data_type, data_num, data_quality,
                self._object.dimension)

            return data_getter(request, self._object.data.start_frame,
                self._object.data.stop_frame, self._object.data)

    @extend_schema(methods=['PATCH'],
        operation_id='tasks_partial_update_data_file',
        summary="Allows to upload a file chunk. "
            "Implements TUS file uploading protocol.",
        request=OpenApiTypes.BINARY,
        responses={}
    )
    @extend_schema(methods=['HEAD'],
        summary="Implements TUS file uploading protocol."
    )
    @action(detail=True, methods=['HEAD', 'PATCH'], url_path='data/'+UploadMixin.file_id_regex)
    def append_data_chunk(self, request, pk, file_id):
        self._object = self.get_object()
        return self.append_tus_chunk(request, file_id)

    @extend_schema(methods=['GET'], summary='Method allows to download task annotations',
        parameters=[
            OpenApiParameter('format', location=OpenApiParameter.QUERY, type=OpenApiTypes.STR, required=False,
                description="Desired output format name\nYou can get the list of supported formats at:\n/server/annotation/formats"),
            OpenApiParameter('filename', description='Desired output file name',
                location=OpenApiParameter.QUERY, type=OpenApiTypes.STR, required=False),
            OpenApiParameter('action', location=OpenApiParameter.QUERY,
                description='Used to start downloading process after annotation file had been created',
                type=OpenApiTypes.STR, required=False, enum=['download']),
            OpenApiParameter('location', description='Where need to save downloaded dataset',
                location=OpenApiParameter.QUERY, type=OpenApiTypes.STR, required=False,
                enum=Location.list()),
            OpenApiParameter('cloud_storage_id', description='Storage id',
                location=OpenApiParameter.QUERY, type=OpenApiTypes.NUMBER, required=False),
            OpenApiParameter('use_default_location', description='Use the location that was configured in the task to export annotation',
                location=OpenApiParameter.QUERY, type=OpenApiTypes.BOOL, required=False,
                default=True),
        ],
        responses={
            '200': OpenApiResponse(PolymorphicProxySerializer(
                component_name='AnnotationsRead',
                serializers=[LabeledDataSerializer, OpenApiTypes.BINARY],
                resource_type_field_name=None
            ), description='Download of file started'),
            '201': OpenApiResponse(description='Annotations file is ready to download'),
            '202': OpenApiResponse(description='Dump of annotations has been started'),
            '400': OpenApiResponse(description='Exporting without data is not allowed'),
            '405': OpenApiResponse(description='Format is not available'),
        })
    @extend_schema(methods=['PUT'], summary='Method allows to upload task annotations',
        parameters=[
            OpenApiParameter('format', location=OpenApiParameter.QUERY, type=OpenApiTypes.STR, required=False,
                description='Input format name\nYou can get the list of supported formats at:\n/server/annotation/formats'),
        ],
        request=PolymorphicProxySerializer('TaskAnnotationsUpdate',
            serializers=[LabeledDataSerializer, AnnotationFileSerializer, OpenApiTypes.NONE],
            resource_type_field_name=None
        ),
        responses={
            '201': OpenApiResponse(description='Uploading has finished'),
            '202': OpenApiResponse(description='Uploading has been started'),
            '405': OpenApiResponse(description='Format is not available'),
        })
    @extend_schema(methods=['POST'],
        summary="Method allows to upload task annotations from a local file or a cloud storage",
        parameters=[
            OpenApiParameter('format', location=OpenApiParameter.QUERY, type=OpenApiTypes.STR, required=False,
                description='Input format name\nYou can get the list of supported formats at:\n/server/annotation/formats'),
            OpenApiParameter('location', description='where to import the annotation from',
                location=OpenApiParameter.QUERY, type=OpenApiTypes.STR, required=False,
                enum=Location.list()),
            OpenApiParameter('cloud_storage_id', description='Storage id',
                location=OpenApiParameter.QUERY, type=OpenApiTypes.NUMBER, required=False),
            OpenApiParameter('use_default_location', description='Use the location that was configured in task to import annotations',
                location=OpenApiParameter.QUERY, type=OpenApiTypes.BOOL, required=False,
                default=True),
            OpenApiParameter('filename', description='Annotation file name',
                location=OpenApiParameter.QUERY, type=OpenApiTypes.STR, required=False),
        ],
        request=PolymorphicProxySerializer('TaskAnnotationsWrite',
            serializers=[AnnotationFileSerializer, OpenApiTypes.NONE],
            resource_type_field_name=None
        ),
        responses={
            '201': OpenApiResponse(description='Uploading has finished'),
            '202': OpenApiResponse(description='Uploading has been started'),
            '405': OpenApiResponse(description='Format is not available'),
        })
    @extend_schema(methods=['PATCH'], summary='Method performs a partial update of annotations in a specific task',
        parameters=[
            OpenApiParameter('action', location=OpenApiParameter.QUERY, required=True,
                type=OpenApiTypes.STR, enum=['create', 'update', 'delete']),
        ],
        request=LabeledDataSerializer,
        responses={
            '200': LabeledDataSerializer,
        })
    @extend_schema(methods=['DELETE'], summary='Method deletes all annotations for a specific task',
        responses={
            '204': OpenApiResponse(description='The annotation has been deleted'),
        })
    @action(detail=True, methods=['GET', 'DELETE', 'PUT', 'PATCH', 'POST', 'OPTIONS'], url_path=r'annotations/?$',
        serializer_class=None)
    def annotations(self, request, pk):
        self._object = self.get_object() # force to call check_object_permissions
        if request.method == 'GET':
            if self._object.data:
                return self.export_annotations(
                    request=request,
                    pk=pk,
                    db_obj=self._object,
                    export_func=_export_annotations,
                    callback=dm.views.export_task_annotations,
                    get_data=dm.task.get_task_data,
                )
            else:
                return Response(data="Exporting annotations from a task without data is not allowed",
                    status=status.HTTP_400_BAD_REQUEST)
        elif request.method == 'POST' or request.method == 'OPTIONS':
            return self.import_annotations(
                request=request,
                pk=pk,
                db_obj=self._object,
                import_func=_import_annotations,
                rq_func=dm.task.import_task_annotations,
                rq_id = "{}@/api/tasks/{}/annotations/upload".format(request.user, pk)
            )
        elif request.method == 'PUT':
            format_name = request.query_params.get('format')
            if format_name:
                use_settings = strtobool(str(request.query_params.get('use_default_location', True)))
                conv_mask_to_poly = strtobool(request.query_params.get('conv_mask_to_poly', 'True'))
                obj = self._object if use_settings else request.query_params
                location_conf = get_location_configuration(
                    obj=obj, use_settings=use_settings, field_name=StorageType.SOURCE
                )
                return _import_annotations(
                    request=request,
                    rq_id="{}@/api/tasks/{}/annotations/upload".format(request.user, pk),
                    rq_func=dm.task.import_task_annotations,
                    pk=pk,
                    format_name=format_name,
                    location_conf=location_conf,
                    conv_mask_to_poly=conv_mask_to_poly
                )
            else:
                serializer = LabeledDataSerializer(data=request.data)
                if serializer.is_valid(raise_exception=True):
                    data = dm.task.put_task_data(pk, serializer.data)
                    return Response(data)
        elif request.method == 'DELETE':
            dm.task.delete_task_data(pk)
            return Response(status=status.HTTP_204_NO_CONTENT)
        elif request.method == 'PATCH':
            action = self.request.query_params.get("action", None)
            if action not in dm.task.PatchAction.values():
                raise serializers.ValidationError(
                    "Please specify a correct 'action' for the request")
            serializer = LabeledDataSerializer(data=request.data)
            if serializer.is_valid(raise_exception=True):
                try:
                    data = dm.task.patch_task_data(pk, serializer.data, action)
                except (AttributeError, IntegrityError) as e:
                    return Response(data=str(e), status=status.HTTP_400_BAD_REQUEST)
                return Response(data)

    @extend_schema(methods=['PATCH'],
        operation_id='tasks_partial_update_annotations_file',
        summary="Allows to upload an annotation file chunk. "
            "Implements TUS file uploading protocol.",
        request=OpenApiTypes.BINARY,
        responses={}
    )
    @extend_schema(methods=['HEAD'],
        operation_id='tasks_annotations_file_retrieve_status',
        summary="Implements TUS file uploading protocol."
    )
    @action(detail=True, methods=['HEAD', 'PATCH'], url_path='annotations/'+UploadMixin.file_id_regex)
    def append_annotations_chunk(self, request, pk, file_id):
        self._object = self.get_object()
        return self.append_tus_chunk(request, file_id)

    @extend_schema(
        summary='When task is being created the method returns information about a status of the creation process',
        responses={
            '200': RqStatusSerializer,
        })
    @action(detail=True, methods=['GET'], serializer_class=RqStatusSerializer)
    def status(self, request, pk):
        self.get_object() # force to call check_object_permissions
        response = self._get_rq_response(queue="default", job_id=f"/api/tasks/{pk}")
        serializer = RqStatusSerializer(data=response)

        if serializer.is_valid(raise_exception=True):
            return Response(serializer.data)

    @staticmethod
    def _get_rq_response(queue, job_id):
        queue = django_rq.get_queue(queue)
        job = queue.fetch_job(job_id)
        response = {}
        if job is None or job.is_finished:
            response = { "state": "Finished" }
        elif job.is_queued:
            response = { "state": "Queued" }
        elif job.is_failed:
            # FIXME: It seems that in some cases exc_info can be None.
            # It's not really clear how it is possible, but it can
            # lead to an error in serializing the response
            # https://github.com/opencv/cvat/issues/5215
            response = { "state": "Failed", "message": parse_exception_message(job.exc_info or "Unknown error") }
        else:
            response = { "state": "Started" }
            if job.meta.get('status'):
                response['message'] = job.meta['status']
            response['progress'] = job.meta.get('task_progress', 0.)

        return response

    @extend_schema(summary='Method provides a meta information about media files which are related with the task',
        responses={
            '200': DataMetaReadSerializer,
        })
    @extend_schema(methods=['PATCH'], summary='Method performs an update of data meta fields (deleted frames)',
        request=DataMetaWriteSerializer,
        responses={
            '200': DataMetaReadSerializer,
        })
    @action(detail=True, methods=['GET', 'PATCH'], serializer_class=DataMetaReadSerializer,
        url_path='data/meta')
    def metadata(self, request, pk):
        self.get_object() #force to call check_object_permissions
        db_task = models.Task.objects.prefetch_related(
            Prefetch('data', queryset=models.Data.objects.select_related('video').prefetch_related(
                Prefetch('images', queryset=models.Image.objects.prefetch_related('related_files').order_by('frame'))
            ))
        ).get(pk=pk)

        if request.method == 'PATCH':
            serializer = DataMetaWriteSerializer(instance=db_task.data, data=request.data)
            if serializer.is_valid(raise_exception=True):
                db_task.data = serializer.save()

        if hasattr(db_task.data, 'video'):
            media = [db_task.data.video]
        else:
            media = list(db_task.data.images.all())

        frame_meta = [{
            'width': item.width,
            'height': item.height,
            'name': item.path,
            'has_related_context': hasattr(item, 'related_files') and item.related_files.exists()
        } for item in media]

        db_data = db_task.data
        db_data.frames = frame_meta

        serializer = DataMetaReadSerializer(db_data)
        return Response(serializer.data)

    @extend_schema(summary='Export task as a dataset in a specific format',
        parameters=[
            OpenApiParameter('format', location=OpenApiParameter.QUERY,
                description='Desired output format name\nYou can get the list of supported formats at:\n/server/annotation/formats',
                type=OpenApiTypes.STR, required=True),
            OpenApiParameter('filename', description='Desired output file name',
                location=OpenApiParameter.QUERY, type=OpenApiTypes.STR, required=False),
            OpenApiParameter('action', location=OpenApiParameter.QUERY,
                description='Used to start downloading process after annotation file had been created',
                type=OpenApiTypes.STR, required=False, enum=['download']),
            OpenApiParameter('use_default_location', description='Use the location that was configured in task to export annotations',
                location=OpenApiParameter.QUERY, type=OpenApiTypes.BOOL, required=False,
                default=True),
            OpenApiParameter('location', description='Where need to save downloaded dataset',
                location=OpenApiParameter.QUERY, type=OpenApiTypes.STR, required=False,
                enum=Location.list()),
            OpenApiParameter('cloud_storage_id', description='Storage id',
                location=OpenApiParameter.QUERY, type=OpenApiTypes.NUMBER, required=False),
        ],
        responses={
            '200': OpenApiResponse(OpenApiTypes.BINARY, description='Download of file started'),
            '201': OpenApiResponse(description='Output file is ready for downloading'),
            '202': OpenApiResponse(description='Exporting has been started'),
            '400': OpenApiResponse(description='Exporting without data is not allowed'),
            '405': OpenApiResponse(description='Format is not available'),
        })
    @action(detail=True, methods=['GET'], serializer_class=None,
        url_path='dataset')
    def dataset_export(self, request, pk):
        self._object = self.get_object() # force to call check_object_permissions

        if self._object.data:
            return self.export_annotations(
                request=request,
                pk=pk,
                db_obj=self._object,
                export_func=_export_annotations,
                callback=dm.views.export_task_as_dataset)
        else:
            return Response(data="Exporting a dataset from a task without data is not allowed",
                status=status.HTTP_400_BAD_REQUEST)

    @extend_schema(summary='Method returns a preview image for the task',
        responses={
            '200': OpenApiResponse(description='Task image preview'),
            '404': OpenApiResponse(description='Task image preview not found'),
        })
    @action(detail=True, methods=['GET'], url_path='preview')
    def preview(self, request, pk):
        self._object = self.get_object() # call check_object_permissions as well

        if not self._object.data:
            return HttpResponseNotFound('Task image preview not found')

        data_getter = DataChunkGetter(
            data_type='preview',
            data_quality='compressed',
            data_num=self._object.data.start_frame,
            task_dim=self._object.dimension
        )

        return data_getter(request, self._object.data.start_frame,
            self._object.data.stop_frame, self._object.data)

@extend_schema(tags=['jobs'])
@extend_schema_view(
    retrieve=extend_schema(
        summary='Method returns details of a job',
        responses={
            '200': JobReadSerializer,
        }),
    list=extend_schema(
        summary='Method returns a paginated list of jobs according to query parameters',
        responses={
            '200': JobReadSerializer(many=True),
        }),
    partial_update=extend_schema(
        summary='Methods does a partial update of chosen fields in a job',
        request=JobWriteSerializer,
        responses={
            '200': JobReadSerializer, # check JobWriteSerializer.to_representation
        })
)

class JobViewSet(viewsets.GenericViewSet, mixins.ListModelMixin,
    mixins.RetrieveModelMixin, PartialUpdateModelMixin, UploadMixin, AnnotationMixin
):
    queryset = Job.objects.all().select_related('segment__task__data').prefetch_related(
        'segment__task__label_set', 'segment__task__project__label_set',
        'segment__task__label_set__sublabels__attributespec_set',
        'segment__task__project__label_set__sublabels__attributespec_set',
        'segment__task__label_set__attributespec_set',
        'segment__task__project__label_set__attributespec_set')
    iam_organization_field = 'segment__task__organization'
    search_fields = ('task_name', 'project_name', 'assignee', 'state', 'stage')
    filter_fields = list(search_fields) + ['id', 'task_id', 'project_id', 'updated_date']
    ordering_fields = filter_fields
    ordering = "-id"
    lookup_fields = {
        'dimension': 'segment__task__dimension',
        'task_id': 'segment__task_id',
        'project_id': 'segment__task__project_id',
        'task_name': 'segment__task__name',
        'project_name': 'segment__task__project__name',
        'assignee': 'assignee__username'
    }

    def get_queryset(self):
        queryset = super().get_queryset()

        if self.action == 'list':
            perm = JobPermission.create_scope_list(self.request)
            queryset = perm.filter(queryset)

        return queryset

    def get_serializer_class(self):
        if self.request.method in SAFE_METHODS:
            return JobReadSerializer
        else:
            return JobWriteSerializer

    # UploadMixin method
    def get_upload_dir(self):
        task = self._object.segment.task
        return task.get_tmp_dirname()

    # UploadMixin method
    def upload_finished(self, request):
        task = self._object.segment.task
        if self.action == 'annotations':
            format_name = request.query_params.get("format", "")
            filename = request.query_params.get("filename", "")
            conv_mask_to_poly = strtobool(request.query_params.get('conv_mask_to_poly', 'True'))
            tmp_dir = task.get_tmp_dirname()
            if os.path.isfile(os.path.join(tmp_dir, filename)):
                annotation_file = os.path.join(tmp_dir, filename)
                return _import_annotations(
                        request=request,
                        filename=annotation_file,
                        rq_id="{}@/api/jobs/{}/annotations/upload".format(request.user, self._object.pk),
                        rq_func=dm.task.import_job_annotations,
                        pk=self._object.pk,
                        format_name=format_name,
                        conv_mask_to_poly=conv_mask_to_poly,
                    )
            else:
                return Response(data='No such file were uploaded',
                        status=status.HTTP_400_BAD_REQUEST)
        return Response(data='Unknown upload was finished',
                        status=status.HTTP_400_BAD_REQUEST)

    @extend_schema(methods=['GET'],
        summary="Method returns annotations for a specific job as a JSON document. "
            "If format is specified, a zip archive is returned.",
        parameters=[
            OpenApiParameter('format', location=OpenApiParameter.QUERY,
                description='Desired output format name\nYou can get the list of supported formats at:\n/server/annotation/formats',
                type=OpenApiTypes.STR, required=False),
            OpenApiParameter('filename', description='Desired output file name',
                location=OpenApiParameter.QUERY, type=OpenApiTypes.STR, required=False),
            OpenApiParameter('action', location=OpenApiParameter.QUERY,
                description='Used to start downloading process after annotation file had been created',
                type=OpenApiTypes.STR, required=False, enum=['download']),
            OpenApiParameter('location', description='Where need to save downloaded annotation',
                location=OpenApiParameter.QUERY, type=OpenApiTypes.STR, required=False,
                enum=Location.list()),
            OpenApiParameter('cloud_storage_id', description='Storage id',
                location=OpenApiParameter.QUERY, type=OpenApiTypes.NUMBER, required=False),
            OpenApiParameter('use_default_location', description='Use the location that was configured in the task to export annotation',
                location=OpenApiParameter.QUERY, type=OpenApiTypes.BOOL, required=False,
                default=True),
        ],
        responses={
            '200': OpenApiResponse(PolymorphicProxySerializer(
                component_name='AnnotationsRead',
                serializers=[LabeledDataSerializer, OpenApiTypes.BINARY],
                resource_type_field_name=None
            ), description='Download of file started'),
            '201': OpenApiResponse(description='Output file is ready for downloading'),
            '202': OpenApiResponse(description='Exporting has been started'),
            '405': OpenApiResponse(description='Format is not available'),
        })
    @extend_schema(methods=['POST'], summary='Method allows to upload job annotations',
        parameters=[
            OpenApiParameter('format', location=OpenApiParameter.QUERY, type=OpenApiTypes.STR, required=False,
                description='Input format name\nYou can get the list of supported formats at:\n/server/annotation/formats'),
            OpenApiParameter('location', description='where to import the annotation from',
                location=OpenApiParameter.QUERY, type=OpenApiTypes.STR, required=False,
                enum=Location.list()),
            OpenApiParameter('cloud_storage_id', description='Storage id',
                location=OpenApiParameter.QUERY, type=OpenApiTypes.NUMBER, required=False),
            OpenApiParameter('use_default_location', description='Use the location that was configured in the task to import annotation',
                location=OpenApiParameter.QUERY, type=OpenApiTypes.BOOL, required=False,
                default=True),
            OpenApiParameter('filename', description='Annotation file name',
                location=OpenApiParameter.QUERY, type=OpenApiTypes.STR, required=False),
        ],
        request=AnnotationFileSerializer,
        responses={
            '201': OpenApiResponse(description='Uploading has finished'),
            '202': OpenApiResponse(description='Uploading has been started'),
            '405': OpenApiResponse(description='Format is not available'),
        })
    @extend_schema(methods=['PUT'], summary='Method performs an update of all annotations in a specific job',
        parameters=[
            OpenApiParameter('format', location=OpenApiParameter.QUERY, type=OpenApiTypes.STR, required=False,
                description='Input format name\nYou can get the list of supported formats at:\n/server/annotation/formats'),
        ],
        request=PolymorphicProxySerializer(
            component_name='JobAnnotationsUpdate',
            serializers=[LabeledDataSerializer, AnnotationFileSerializer],
            resource_type_field_name=None
        ),
        responses={
            '201': OpenApiResponse(description='Uploading has finished'),
            '202': OpenApiResponse(description='Uploading has been started'),
            '405': OpenApiResponse(description='Format is not available'),
        })
    @extend_schema(methods=['PATCH'], summary='Method performs a partial update of annotations in a specific job',
        parameters=[
            OpenApiParameter('action', location=OpenApiParameter.QUERY, type=OpenApiTypes.STR,
                required=True, enum=['create', 'update', 'delete'])
        ],
        request=LabeledDataSerializer,
        responses={
            '200': OpenApiResponse(description='Annotations successfully uploaded'),
        })
    @extend_schema(methods=['DELETE'], summary='Method deletes all annotations for a specific job',
        responses={
            '204': OpenApiResponse(description='The annotation has been deleted'),
        })
    @action(detail=True, methods=['GET', 'DELETE', 'PUT', 'PATCH', 'POST', 'OPTIONS'], url_path=r'annotations/?$',
        serializer_class=LabeledDataSerializer)
    def annotations(self, request, pk):
        self._object = self.get_object() # force to call check_object_permissions
        if request.method == 'GET':
            return self.export_annotations(
                request=request,
                pk=pk,
                db_obj=self._object.segment.task,
                export_func=_export_annotations,
                callback=dm.views.export_job_annotations,
                get_data=dm.task.get_job_data,
            )

        elif request.method == 'POST' or request.method == 'OPTIONS':
            return self.import_annotations(
                request=request,
                pk=pk,
                db_obj=self._object.segment.task,
                import_func=_import_annotations,
                rq_func=dm.task.import_job_annotations,
                rq_id = "{}@/api/jobs/{}/annotations/upload".format(request.user, pk)
            )

        elif request.method == 'PUT':
            format_name = request.query_params.get('format', '')
            if format_name:
                use_settings = strtobool(str(request.query_params.get('use_default_location', True)))
                conv_mask_to_poly = strtobool(request.query_params.get('conv_mask_to_poly', 'True'))
                obj = self._object.segment.task if use_settings else request.query_params
                location_conf = get_location_configuration(
                    obj=obj, use_settings=use_settings, field_name=StorageType.SOURCE
                )
                return _import_annotations(
                    request=request,
                    rq_id="{}@/api/jobs/{}/annotations/upload".format(request.user, pk),
                    rq_func=dm.task.import_job_annotations,
                    pk=pk,
                    format_name=format_name,
                    location_conf=location_conf,
                    conv_mask_to_poly=conv_mask_to_poly
                )
            else:
                serializer = LabeledDataSerializer(data=request.data)
                if serializer.is_valid(raise_exception=True):
                    try:
                        data = dm.task.put_job_data(pk, serializer.data)
                    except (AttributeError, IntegrityError) as e:
                        return Response(data=str(e), status=status.HTTP_400_BAD_REQUEST)
                    return Response(data)
        elif request.method == 'DELETE':
            dm.task.delete_job_data(pk)
            return Response(status=status.HTTP_204_NO_CONTENT)
        elif request.method == 'PATCH':
            action = self.request.query_params.get("action", None)
            if action not in dm.task.PatchAction.values():
                raise serializers.ValidationError(
                    "Please specify a correct 'action' for the request")
            serializer = LabeledDataSerializer(data=request.data)
            if serializer.is_valid(raise_exception=True):
                try:
                    data = dm.task.patch_job_data(pk, serializer.data, action)
                except (AttributeError, IntegrityError) as e:
                    return Response(data=str(e), status=status.HTTP_400_BAD_REQUEST)
                return Response(data)


    @extend_schema(methods=['PATCH'],
        operation_id='jobs_partial_update_annotations_file',
        summary="Allows to upload an annotation file chunk. "
            "Implements TUS file uploading protocol.",
        request=OpenApiTypes.BINARY,
        responses={}
    )
    @extend_schema(methods=['HEAD'],
        summary="Implements TUS file uploading protocol."
    )
    @action(detail=True, methods=['HEAD', 'PATCH'], url_path='annotations/'+UploadMixin.file_id_regex)
    def append_annotations_chunk(self, request, pk, file_id):
        self._object = self.get_object()
        return self.append_tus_chunk(request, file_id)


    @extend_schema(summary='Export job as a dataset in a specific format',
        parameters=[
            OpenApiParameter('format', location=OpenApiParameter.QUERY,
                description='Desired output format name\nYou can get the list of supported formats at:\n/server/annotation/formats',
                type=OpenApiTypes.STR, required=True),
            OpenApiParameter('filename', description='Desired output file name',
                location=OpenApiParameter.QUERY, type=OpenApiTypes.STR, required=False),
            OpenApiParameter('action', location=OpenApiParameter.QUERY,
                description='Used to start downloading process after annotation file had been created',
                type=OpenApiTypes.STR, required=False, enum=['download']),
            OpenApiParameter('use_default_location', description='Use the location that was configured in the task to export dataset',
                location=OpenApiParameter.QUERY, type=OpenApiTypes.BOOL, required=False,
                default=True),
            OpenApiParameter('location', description='Where need to save downloaded dataset',
                location=OpenApiParameter.QUERY, type=OpenApiTypes.STR, required=False,
                enum=Location.list()),
            OpenApiParameter('cloud_storage_id', description='Storage id',
                location=OpenApiParameter.QUERY, type=OpenApiTypes.NUMBER, required=False),
        ],
        responses={
            '200': OpenApiResponse(OpenApiTypes.BINARY, description='Download of file started'),
            '201': OpenApiResponse(description='Output file is ready for downloading'),
            '202': OpenApiResponse(description='Exporting has been started'),
            '405': OpenApiResponse(description='Format is not available'),
        })
    @action(detail=True, methods=['GET'], serializer_class=None,
        url_path='dataset')
    def dataset_export(self, request, pk):
        self._object = self.get_object() # force to call check_object_permissions

        return self.export_annotations(
            request=request,
            pk=pk,
            db_obj=self._object.segment.task,
            export_func=_export_annotations,
            callback=dm.views.export_job_as_dataset
        )

<<<<<<< HEAD
    @extend_schema(summary='Moved to GET api/issues',
        deprecated=True) # TODO: to be removed in v2.5
    @action(detail=True, methods=['GET'], serializer_class=IssueReadSerializer)
    def issues(self, request, pk):
        # https://www.rfc-editor.org/rfc/rfc9110.html#name-303-see-other
        return Response(status=status.HTTP_303_SEE_OTHER, headers={
            'Location': reverse('issue-list', query_params={'job_id': pk})
        })
=======
    @extend_schema(summary='Method returns list of issues for the job',
        responses=IssueReadSerializer(many=True)) # Duplicate to still get 'list' op. name
    @action(detail=True, methods=['GET'], serializer_class=IssueReadSerializer,
        pagination_class=viewsets.GenericViewSet.pagination_class,
        # Remove regular list() parameters from the swagger schema.
        # Unset, they would be taken from the enclosing class, which is wrong.
        # https://drf-spectacular.readthedocs.io/en/latest/faq.html#my-action-is-erroneously-paginated-or-has-filter-parameters-that-i-do-not-want
        filter_fields=None, search_fields=None, ordering_fields=None)
    def issues(self, request, pk):
        self.get_object() # force to call check_object_permissions
        return make_paginated_response(Issue.objects.filter(job_id=pk).order_by('id'),
            viewset=self, serializer_type=self.serializer_class) # from @action
>>>>>>> fbcc3458

    @extend_schema(summary='Method returns data for a specific job',
        parameters=[
            OpenApiParameter('type', description='Specifies the type of the requested data',
                location=OpenApiParameter.QUERY, required=False, type=OpenApiTypes.STR,
                enum=['chunk', 'frame', 'context_image']),
            OpenApiParameter('quality', location=OpenApiParameter.QUERY, required=False,
                type=OpenApiTypes.STR, enum=['compressed', 'original'],
                description="Specifies the quality level of the requested data"),
            OpenApiParameter('number', location=OpenApiParameter.QUERY, required=False, type=OpenApiTypes.INT,
                description="A unique number value identifying chunk or frame"),
            ],
        responses={
            '200': OpenApiResponse(OpenApiTypes.BINARY, description='Data of a specific type'),
        })
    @action(detail=True, methods=['GET'])
    def data(self, request, pk):
        db_job = self.get_object() # call check_object_permissions as well
        data_type = request.query_params.get('type', None)
        data_num = request.query_params.get('number', None)
        data_quality = request.query_params.get('quality', 'compressed')

        data_getter = DataChunkGetter(data_type, data_num, data_quality,
            db_job.segment.task.dimension)

        return data_getter(request, db_job.segment.start_frame,
            db_job.segment.stop_frame, db_job.segment.task.data)


    @extend_schema(summary='Method provides a meta information about media files which are related with the job',
        responses={
            '200': DataMetaReadSerializer,
        })
    @extend_schema(methods=['PATCH'], summary='Method performs an update of data meta fields (deleted frames)',
        request=DataMetaWriteSerializer,
        responses={
            '200': DataMetaReadSerializer,
        }, tags=['tasks'], versions=['2.0'])
    @action(detail=True, methods=['GET', 'PATCH'], serializer_class=DataMetaReadSerializer,
        url_path='data/meta')
    def metadata(self, request, pk):
        self.get_object() # force to call check_object_permissions
        db_job = models.Job.objects.prefetch_related(
            'segment',
            'segment__task',
            Prefetch('segment__task__data', queryset=models.Data.objects.select_related('video').prefetch_related(
                Prefetch('images', queryset=models.Image.objects.prefetch_related('related_files').order_by('frame'))
            ))
        ).get(pk=pk)

        db_data = db_job.segment.task.data
        start_frame = db_job.segment.start_frame
        stop_frame = db_job.segment.stop_frame
        data_start_frame = db_data.start_frame + start_frame * db_data.get_frame_step()
        data_stop_frame = db_data.start_frame + stop_frame * db_data.get_frame_step()

        if request.method == 'PATCH':
            serializer = DataMetaWriteSerializer(instance=db_data, data=request.data)
            if serializer.is_valid(raise_exception=True):
                serializer.validated_data['deleted_frames'] = list(filter(
                    lambda frame: frame >= start_frame and frame <= stop_frame,
                    serializer.validated_data['deleted_frames']
                )) + list(filter(
                    lambda frame: frame < start_frame or frame > stop_frame,
                    db_data.deleted_frames,
                ))
                db_data = serializer.save()
                db_job.segment.task.save()
                if db_job.segment.task.project:
                    db_job.segment.task.project.save()

        if hasattr(db_data, 'video'):
            media = [db_data.video]
        else:
            media = list(db_data.images.filter(
                frame__gte=data_start_frame,
                frame__lte=data_stop_frame,
            ).all())

        # Filter data with segment size
        # Should data.size also be cropped by segment size?
        db_data.deleted_frames = filter(
            lambda frame: frame >= start_frame and frame <= stop_frame,
            db_data.deleted_frames,
        )
        db_data.start_frame = data_start_frame
        db_data.stop_frame = data_stop_frame

        frame_meta = [{
            'width': item.width,
            'height': item.height,
            'name': item.path,
            'has_related_context': hasattr(item, 'related_files') and item.related_files.exists()
        } for item in media]

        db_data.frames = frame_meta

        serializer = DataMetaReadSerializer(db_data)
        return Response(serializer.data)

    @extend_schema(summary='The action returns the list of tracked changes for the job',
<<<<<<< HEAD
        responses={
            '200': JobCommitSerializer(many=True),
        })
    @action(detail=True, methods=['GET'], serializer_class=JobCommitSerializer)
    def commits(self, request, pk):
        db_job = self.get_object()
        queryset = db_job.commits.order_by('-id')

        page = self.paginate_queryset(queryset)
        if page is not None:
            serializer = self.get_serializer(page, context={'request': request}, many=True)
            return self.get_paginated_response(serializer.data)

        serializer = self.get_serializer(queryset, context={'request': request}, many=True)
        return Response(serializer.data)
=======
        responses=JobCommitSerializer(many=True)) # Duplicate to still get 'list' op. name
    @action(detail=True, methods=['GET'], serializer_class=JobCommitSerializer,
        pagination_class=viewsets.GenericViewSet.pagination_class,
        # Remove regular list() parameters from the swagger schema.
        # Unset, they would be taken from the enclosing class, which is wrong.
        # https://drf-spectacular.readthedocs.io/en/latest/faq.html#my-action-is-erroneously-paginated-or-has-filter-parameters-that-i-do-not-want
        filter_fields=None, search_fields=None, ordering_fields=None)
    def commits(self, request, pk):
        self.get_object() # force to call check_object_permissions
        return make_paginated_response(JobCommit.objects.filter(job_id=pk).order_by('-id'),
            viewset=self, serializer_type=self.serializer_class) # from @action
>>>>>>> fbcc3458

    @extend_schema(summary='Method returns a preview image for the job',
        responses={
            '200': OpenApiResponse(description='Job image preview'),
        })
    @action(detail=True, methods=['GET'], url_path='preview')
    def preview(self, request, pk):
        self._object = self.get_object() # call check_object_permissions as well

        data_getter = DataChunkGetter(
            data_type='preview',
            data_quality='compressed',
            data_num=self._object.segment.start_frame,
            task_dim=self._object.segment.task.dimension
        )

        return data_getter(request, self._object.segment.start_frame,
           self._object.segment.stop_frame, self._object.segment.task.data)

@extend_schema(tags=['issues'])
@extend_schema_view(
    retrieve=extend_schema(
        summary='Method returns details of an issue',
        responses={
            '200': IssueReadSerializer,
        }),
    list=extend_schema(
        summary='Method returns a paginated list of issues according to query parameters',
        responses={
            '200': IssueReadSerializer(many=True),
        }),
    partial_update=extend_schema(
        summary='Methods does a partial update of chosen fields in an issue',
        request=IssueWriteSerializer,
        responses={
            '200': IssueReadSerializer, # check IssueWriteSerializer.to_representation
        }),
    create=extend_schema(
        summary='Method creates an issue',
        request=IssueWriteSerializer,
        responses={
            '201': IssueReadSerializer, # check IssueWriteSerializer.to_representation
        }),
    destroy=extend_schema(
        summary='Method deletes an issue',
        responses={
            '204': OpenApiResponse(description='The issue has been deleted'),
        })
)
class IssueViewSet(viewsets.GenericViewSet, mixins.ListModelMixin,
    mixins.RetrieveModelMixin, CreateModelMixin, DestroyModelMixin,
    PartialUpdateModelMixin
):
    queryset = Issue.objects.all().order_by('-id')
    iam_organization_field = 'job__segment__task__organization'
    search_fields = ('owner', 'assignee')
    filter_fields = list(search_fields) + ['id', 'job_id', 'task_id', 'resolved']
    lookup_fields = {
        'owner': 'owner__username',
        'assignee': 'assignee__username',
        'job_id': 'job__id',
        'task_id': 'job__segment__task__id',
    }
    ordering_fields = filter_fields
    ordering = '-id'

    def get_queryset(self):
        queryset = super().get_queryset()
        if self.action == 'list':
            perm = IssuePermission.create_scope_list(self.request)
            queryset = perm.filter(queryset)

        return queryset

    def get_serializer_class(self):
        if self.request.method in SAFE_METHODS:
            return IssueReadSerializer
        else:
            return IssueWriteSerializer

    def perform_create(self, serializer, **kwargs):
        super().perform_create(serializer, owner=self.request.user)

    @extend_schema(summary='The action returns all comments of a specific issue',
<<<<<<< HEAD
        responses=CommentReadSerializer(many=True))
    @action(detail=True, methods=['GET'], serializer_class=CommentReadSerializer)
    def comments(self, request, pk):
        db_issue = self.get_object()
        queryset = db_issue.comments.order_by('-id')

        page = self.paginate_queryset(queryset)
        if page is not None:
            serializer = self.get_serializer(page, many=True,
                context={"request": request})
            return self.get_paginated_response(serializer.data)

        serializer = self.get_serializer(queryset,
            context={'request': request}, many=True)

        return Response(serializer.data)
=======
        responses=CommentReadSerializer(many=True)) # Duplicate to still get 'list' op. name
    @action(detail=True, methods=['GET'], serializer_class=CommentReadSerializer,
        pagination_class=viewsets.GenericViewSet.pagination_class,
        # Remove regular list() parameters from the swagger schema.
        # Unset, they would be taken from the enclosing class, which is wrong.
        # https://drf-spectacular.readthedocs.io/en/latest/faq.html#my-action-is-erroneously-paginated-or-has-filter-parameters-that-i-do-not-want
        filter_fields=None, search_fields=None, ordering_fields=None)
    def comments(self, request, pk):
        self.get_object() # force to call check_object_permissions
        return make_paginated_response(Comment.objects.filter(issue_id=pk).order_by('-id'),
            viewset=self, serializer_type=self.serializer_class) # from @action
>>>>>>> fbcc3458

@extend_schema(tags=['comments'])
@extend_schema_view(
    retrieve=extend_schema(
        summary='Method returns details of a comment',
        responses={
            '200': CommentReadSerializer,
        }),
    list=extend_schema(
        summary='Method returns a paginated list of comments according to query parameters',
        responses={
            '200':CommentReadSerializer(many=True),
        }),
    partial_update=extend_schema(
        summary='Methods does a partial update of chosen fields in a comment',
        request=CommentWriteSerializer,
        responses={
            '200': CommentReadSerializer, # check CommentWriteSerializer.to_representation
        }),
    create=extend_schema(
        summary='Method creates a comment',
        request=CommentWriteSerializer,
        responses={
            '201': CommentReadSerializer, # check CommentWriteSerializer.to_representation
        }),
    destroy=extend_schema(
        summary='Method deletes a comment',
        responses={
            '204': OpenApiResponse(description='The comment has been deleted'),
        })
)
class CommentViewSet(viewsets.GenericViewSet, mixins.ListModelMixin,
    mixins.RetrieveModelMixin, CreateModelMixin, DestroyModelMixin,
    PartialUpdateModelMixin
):
    queryset = Comment.objects.all().order_by('-id')
    iam_organization_field = 'issue__job__segment__task__organization'
    search_fields = ('owner',)
    filter_fields = list(search_fields) + ['id', 'issue_id']
    ordering_fields = filter_fields
    ordering = '-id'
    lookup_fields = {'owner': 'owner__username', 'issue_id': 'issue__id'}

    def get_queryset(self):
        queryset = super().get_queryset()
        if self.action == 'list':
            perm = CommentPermission.create_scope_list(self.request)
            queryset = perm.filter(queryset)

        return queryset

    def get_serializer_class(self):
        if self.request.method in SAFE_METHODS:
            return CommentReadSerializer
        else:
            return CommentWriteSerializer

    def perform_create(self, serializer, **kwargs):
        super().perform_create(serializer, owner=self.request.user)

@extend_schema(tags=['users'])
@extend_schema_view(
    list=extend_schema(
        summary='Method provides a paginated list of users registered on the server',
        responses={
            '200': PolymorphicProxySerializer(component_name='MetaUser',
                serializers=[
                    UserSerializer, BasicUserSerializer,
                ], resource_type_field_name=None),
        }),
    retrieve=extend_schema(
        summary='Method provides information of a specific user',
        responses={
            '200': PolymorphicProxySerializer(component_name='MetaUser',
                serializers=[
                    UserSerializer, BasicUserSerializer,
                ], resource_type_field_name=None),
        }),
    partial_update=extend_schema(
        summary='Method updates chosen fields of a user',
        responses={
            '200': PolymorphicProxySerializer(component_name='MetaUser',
                serializers=[
                    UserSerializer, BasicUserSerializer,
                ], resource_type_field_name=None),
        }),
    destroy=extend_schema(
        summary='Method deletes a specific user from the server',
        responses={
            '204': OpenApiResponse(description='The user has been deleted'),
        })
)
class UserViewSet(viewsets.GenericViewSet, mixins.ListModelMixin,
    mixins.RetrieveModelMixin, PartialUpdateModelMixin, mixins.DestroyModelMixin):
    queryset = User.objects.prefetch_related('groups').all()
    search_fields = ('username', 'first_name', 'last_name')
    iam_organization_field = 'memberships__organization'

    filter_fields = ('id', 'is_active', 'username')
    ordering_fields = filter_fields
    ordering = "-id"

    def get_queryset(self):
        queryset = super().get_queryset()
        if self.action == 'list':
            perm = UserPermission.create_scope_list(self.request)
            queryset = perm.filter(queryset)

        return queryset

    def get_serializer_class(self):
        # Early exit for drf-spectacular compatibility
        if getattr(self, 'swagger_fake_view', False):
            return UserSerializer

        user = self.request.user
        is_self = int(self.kwargs.get("pk", 0)) == user.id or \
            self.action == "self"
        if user.is_staff:
            return UserSerializer if not is_self else UserSerializer
        else:
            if is_self and self.request.method in SAFE_METHODS:
                return UserSerializer
            else:
                return BasicUserSerializer

    @extend_schema(summary='Method returns an instance of a user who is currently authorized',
        responses={
            '200': PolymorphicProxySerializer(component_name='MetaUser',
                serializers=[
                    UserSerializer, BasicUserSerializer,
                ], resource_type_field_name=None),
        })
    @action(detail=False, methods=['GET'])
    def self(self, request):
        """
        Method returns an instance of a user who is currently authorized
        """
        serializer_class = self.get_serializer_class()
        serializer = serializer_class(request.user, context={ "request": request })
        return Response(serializer.data)

@extend_schema(tags=['cloudstorages'])
@extend_schema_view(
    retrieve=extend_schema(
        summary='Method returns details of a specific cloud storage',
        responses={
            '200': CloudStorageReadSerializer,
        }),
    list=extend_schema(
        summary='Returns a paginated list of storages according to query parameters',
        responses={
            '200': CloudStorageReadSerializer(many=True),
        }),
    destroy=extend_schema(
        summary='Method deletes a specific cloud storage',
        responses={
            '204': OpenApiResponse(description='The cloud storage has been removed'),
        }),
    partial_update=extend_schema(
        summary='Methods does a partial update of chosen fields in a cloud storage instance',
        request=CloudStorageWriteSerializer,
        responses={
            '200': CloudStorageReadSerializer, # check CloudStorageWriteSerializer.to_representation
        }),
    create=extend_schema(
        summary='Method creates a cloud storage with a specified characteristics',
        request=CloudStorageWriteSerializer,
        responses={
            '201': CloudStorageReadSerializer, # check CloudStorageWriteSerializer.to_representation
        })
)
class CloudStorageViewSet(viewsets.GenericViewSet, mixins.ListModelMixin,
    mixins.RetrieveModelMixin, mixins.CreateModelMixin, mixins.DestroyModelMixin,
    PartialUpdateModelMixin
):
    queryset = CloudStorageModel.objects.all().prefetch_related('data')

    search_fields = ('provider_type', 'display_name', 'resource',
                    'credentials_type', 'owner', 'description')
    filter_fields = list(search_fields) + ['id']
    ordering_fields = filter_fields
    ordering = "-id"
    lookup_fields = {'owner': 'owner__username'}
    iam_organization_field = 'organization'

    def get_serializer_class(self):
        if self.request.method in ('POST', 'PATCH'):
            return CloudStorageWriteSerializer
        else:
            return CloudStorageReadSerializer

    def get_queryset(self):
        queryset = super().get_queryset()
        if self.action == 'list':
            perm = CloudStoragePermission.create_scope_list(self.request)
            queryset = perm.filter(queryset)

        provider_type = self.request.query_params.get('provider_type', None)
        if provider_type:
            if provider_type in CloudProviderChoice.list():
                return queryset.filter(provider_type=provider_type)
            raise ValidationError('Unsupported type of cloud provider')
        return queryset

    def perform_create(self, serializer):
        serializer.save(
            owner=self.request.user,
            organization=self.request.iam_context['organization'])

    def perform_destroy(self, instance):
        cloud_storage_dirname = instance.get_storage_dirname()
        super().perform_destroy(instance)
        shutil.rmtree(cloud_storage_dirname, ignore_errors=True)

    def create(self, request, *args, **kwargs):
        try:
            response = super().create(request, *args, **kwargs)
        except IntegrityError:
            response = HttpResponseBadRequest('Same storage already exists')
        except ValidationError as exceptions:
            msg_body = ""
            for ex in exceptions.args:
                for field, ex_msg in ex.items():
                    msg_body += ': '.join([field, ex_msg if isinstance(ex_msg, str) else str(ex_msg[0])])
                    msg_body += '\n'
            return HttpResponseBadRequest(msg_body)
        except APIException as ex:
            return Response(data=ex.get_full_details(), status=ex.status_code)
        except Exception as ex:
            response = HttpResponseBadRequest(str(ex))
        return response

    @extend_schema(summary='Method returns a manifest content',
        parameters=[
            OpenApiParameter('manifest_path', description='Path to the manifest file in a cloud storage',
                location=OpenApiParameter.QUERY, type=OpenApiTypes.STR),
        ],
        responses={
            '200': OpenApiResponse(response=build_array_type(build_basic_type(OpenApiTypes.STR)), description='A manifest content'),
        })
    @action(detail=True, methods=['GET'], url_path='content')
    def content(self, request, pk):
        storage = None
        try:
            db_storage = self.get_object()
            storage = db_storage_to_storage_instance(db_storage)
            if not db_storage.manifests.count():
                raise ValidationError('There is no manifest file')
            manifest_path = request.query_params.get('manifest_path', db_storage.manifests.first().filename)
            manifest_prefix = os.path.dirname(manifest_path)

            full_manifest_path = os.path.join(db_storage.get_storage_dirname(), manifest_path)
            if not os.path.exists(full_manifest_path) or \
                    datetime.utcfromtimestamp(os.path.getmtime(full_manifest_path)).replace(tzinfo=pytz.UTC) < storage.get_file_last_modified(manifest_path):
                storage.download_file(manifest_path, full_manifest_path)
            manifest = ImageManifestManager(full_manifest_path, db_storage.get_storage_dirname())
            # need to update index
            manifest.set_index()
            manifest_files = [os.path.join(manifest_prefix, f) for f in manifest.data]
            return Response(data=manifest_files, content_type="text/plain")

        except CloudStorageModel.DoesNotExist:
            message = f"Storage {pk} does not exist"
            slogger.glob.error(message)
            return HttpResponseNotFound(message)
        except (ValidationError, PermissionDenied, NotFound) as ex:
            msg = str(ex) if not isinstance(ex, ValidationError) else \
                '\n'.join([str(d) for d in ex.detail])
            slogger.cloud_storage[pk].info(msg)
            return Response(data=msg, status=ex.status_code)
        except Exception as ex:
            slogger.glob.error(str(ex))
            return Response("An internal error has occurred",
                status=status.HTTP_500_INTERNAL_SERVER_ERROR)

    @extend_schema(summary='Method returns a preview image from a cloud storage',
        responses={
            '200': OpenApiResponse(description='Cloud Storage preview'),
            '400': OpenApiResponse(description='Failed to get cloud storage preview'),
            '404': OpenApiResponse(description='Cloud Storage preview not found'),
        })
    @action(detail=True, methods=['GET'], url_path='preview')
    def preview(self, request, pk):
        try:
            db_storage = self.get_object()
            cache = CacheInteraction()
            preview, mime = cache.get_cloud_preview_with_mime(db_storage)
            return HttpResponse(preview, mime)
        except CloudStorageModel.DoesNotExist:
            message = f"Storage {pk} does not exist"
            slogger.glob.error(message)
            return HttpResponseNotFound(message)
        except (ValidationError, PermissionDenied, NotFound) as ex:
            msg = str(ex) if not isinstance(ex, ValidationError) else \
                '\n'.join([str(d) for d in ex.detail])
            slogger.cloud_storage[pk].info(msg)
            return Response(data=msg, status=ex.status_code)
        except Exception as ex:
            slogger.glob.error(str(ex))
            return Response("An internal error has occurred",
                status=status.HTTP_500_INTERNAL_SERVER_ERROR)

    @extend_schema(summary='Method returns a cloud storage status',
        responses={
            '200': OpenApiResponse(response=OpenApiTypes.STR, description='Cloud Storage status (AVAILABLE | NOT_FOUND | FORBIDDEN)'),
        })
    @action(detail=True, methods=['GET'], url_path='status')
    def status(self, request, pk):
        try:
            db_storage = self.get_object()
            storage = db_storage_to_storage_instance(db_storage)
            storage_status = storage.get_status()
            return Response(storage_status)
        except CloudStorageModel.DoesNotExist:
            message = f"Storage {pk} does not exist"
            slogger.glob.error(message)
            return HttpResponseNotFound(message)
        except Exception as ex:
            msg = str(ex)
            return HttpResponseBadRequest(msg)

    @extend_schema(summary='Method returns allowed actions for the cloud storage',
        responses={
            '200': OpenApiResponse(response=OpenApiTypes.STR, description='Cloud Storage actions (GET | PUT | DELETE)'),
        })
    @action(detail=True, methods=['GET'], url_path='actions')
    def actions(self, request, pk):
        '''
        Method return allowed actions for cloud storage. It's required for reading/writing
        '''
        try:
            db_storage = self.get_object()
            storage = db_storage_to_storage_instance(db_storage)
            actions = storage.supported_actions
            return Response(actions, content_type="text/plain")
        except CloudStorageModel.DoesNotExist:
            message = f"Storage {pk} does not exist"
            slogger.glob.error(message)
            return HttpResponseNotFound(message)
        except Exception as ex:
            msg = str(ex)
            return HttpResponseBadRequest(msg)

def rq_handler(job, exc_type, exc_value, tb):
    job.exc_info = "".join(
        traceback.format_exception_only(exc_type, exc_value))
    job.save()
    if "tasks" in job.id.split("/"):
        return task.rq_handler(job, exc_type, exc_value, tb)

    return True

def _download_file_from_bucket(db_storage, filename, key):
    storage = db_storage_to_storage_instance(db_storage)

    data = storage.download_fileobj(key)
    with open(filename, 'wb+') as f:
        f.write(data.getbuffer())

def _import_annotations(request, rq_id, rq_func, pk, format_name,
                        filename=None, location_conf=None, conv_mask_to_poly=True):
    format_desc = {f.DISPLAY_NAME: f
        for f in dm.views.get_import_formats()}.get(format_name)
    if format_desc is None:
        raise serializers.ValidationError(
            "Unknown input format '{}'".format(format_name))
    elif not format_desc.ENABLED:
        return Response(status=status.HTTP_405_METHOD_NOT_ALLOWED)

    queue = django_rq.get_queue("default")
    rq_job = queue.fetch_job(rq_id)

    if not rq_job:
        # If filename is specified we consider that file was uploaded via TUS, so it exists in filesystem
        # Then we dont need to create temporary file
        # Or filename specify key in cloud storage so we need to download file
        fd = None
        dependent_job = None
        location = location_conf.get('location') if location_conf else Location.LOCAL

        if not filename or location == Location.CLOUD_STORAGE:
            if location != Location.CLOUD_STORAGE:
                serializer = AnnotationFileSerializer(data=request.data)
                if serializer.is_valid(raise_exception=True):
                    anno_file = serializer.validated_data['annotation_file']
                    fd, filename = mkstemp(prefix='cvat_{}'.format(pk), dir=settings.TMP_FILES_ROOT)
                    with open(filename, 'wb+') as f:
                        for chunk in anno_file.chunks():
                            f.write(chunk)
            else:
                assert filename, 'The filename was not spesified'
                try:
                    storage_id = location_conf['storage_id']
                except KeyError:
                    raise serializers.ValidationError(
                        'Cloud storage location was selected for destination'
                        ' but cloud storage id was not specified')
                db_storage = get_object_or_404(CloudStorageModel, pk=storage_id)
                key = filename
                fd, filename = mkstemp(prefix='cvat_{}'.format(pk), dir=settings.TMP_FILES_ROOT)
                dependent_job = configure_dependent_job(
                    queue, rq_id, _download_file_from_bucket,
                    db_storage, filename, key)

        av_scan_paths(filename)
        rq_job = queue.enqueue_call(
            func=rq_func,
            args=(pk, filename, format_name, conv_mask_to_poly),
            job_id=rq_id,
            depends_on=dependent_job
        )
        rq_job.meta['tmp_file'] = filename
        rq_job.meta['tmp_file_descriptor'] = fd
        rq_job.save_meta()
    else:
        if rq_job.is_finished:
            if rq_job.meta['tmp_file_descriptor']: os.close(rq_job.meta['tmp_file_descriptor'])
            os.remove(rq_job.meta['tmp_file'])
            rq_job.delete()
            return Response(status=status.HTTP_201_CREATED)
        elif rq_job.is_failed or \
                rq_job.is_deferred and rq_job.dependency and rq_job.dependency.is_failed:
            exc_info = process_failed_job(rq_job)
            # RQ adds a prefix with exception class name
            import_error_prefix = '{}.{}'.format(
                CvatImportError.__module__, CvatImportError.__name__)
            if exc_info.startswith(import_error_prefix):
                exc_info = exc_info.replace(import_error_prefix + ': ', '')
                return Response(data=exc_info,
                    status=status.HTTP_400_BAD_REQUEST)
            else:
                return Response(data=exc_info,
                    status=status.HTTP_500_INTERNAL_SERVER_ERROR)

    return Response(status=status.HTTP_202_ACCEPTED)

def _export_annotations(db_instance, rq_id, request, format_name, action, callback,
                        filename, location_conf):
    if action not in {"", "download"}:
        raise serializers.ValidationError(
            "Unexpected action specified for the request")

    format_desc = {f.DISPLAY_NAME: f
        for f in dm.views.get_export_formats()}.get(format_name)
    if format_desc is None:
        raise serializers.ValidationError(
            "Unknown format specified for the request")
    elif not format_desc.ENABLED:
        return Response(status=status.HTTP_405_METHOD_NOT_ALLOWED)

    queue = django_rq.get_queue("default")
    rq_job = queue.fetch_job(rq_id)

    if rq_job:
        last_instance_update_time = timezone.localtime(db_instance.updated_date)
        if isinstance(db_instance, Project):
            tasks_update = list(map(lambda db_task: timezone.localtime(db_task.updated_date), db_instance.tasks.all()))
            last_instance_update_time = max(tasks_update + [last_instance_update_time])
        request_time = rq_job.meta.get('request_time', None)
        if request_time is None or request_time < last_instance_update_time:
            rq_job.cancel()
            rq_job.delete()
        else:
            if rq_job.is_finished:
                file_path = rq_job.return_value
                if action == "download" and osp.exists(file_path):
                    rq_job.delete()

                    timestamp = datetime.strftime(last_instance_update_time,
                        "%Y_%m_%d_%H_%M_%S")
                    filename = filename or \
                        "{}_{}-{}-{}{}".format(
                            db_instance.__class__.__name__.lower(),
                            db_instance.name if isinstance(db_instance, (Task, Project)) else db_instance.id,
                            timestamp, format_name, osp.splitext(file_path)[1]
                        ).lower()

                    # save annotation to specified location
                    location = location_conf.get('location')
                    if location == Location.LOCAL:
                        return sendfile(request, file_path, attachment=True,
                            attachment_filename=filename)
                    elif location == Location.CLOUD_STORAGE:
                        try:
                            storage_id = location_conf['storage_id']
                        except KeyError:
                            return HttpResponseBadRequest(
                                'Cloud storage location was selected for destination'
                                ' but cloud storage id was not specified')

                        db_storage = get_object_or_404(CloudStorageModel, pk=storage_id)
                        storage = db_storage_to_storage_instance(db_storage)

                        try:
                            storage.upload_file(file_path, filename)
                        except (ValidationError, PermissionDenied, NotFound) as ex:
                            msg = str(ex) if not isinstance(ex, ValidationError) else \
                                '\n'.join([str(d) for d in ex.detail])
                            return Response(data=msg, status=ex.status_code)
                        return Response(status=status.HTTP_200_OK)
                    else:
                        raise NotImplementedError()
                else:
                    if osp.exists(file_path):
                        return Response(status=status.HTTP_201_CREATED)
            elif rq_job.is_failed:
                exc_info = str(rq_job.exc_info)
                rq_job.delete()
                return Response(exc_info,
                    status=status.HTTP_500_INTERNAL_SERVER_ERROR)
            else:
                return Response(status=status.HTTP_202_ACCEPTED)

    try:
        if request.scheme:
            server_address = request.scheme + '://'
        server_address += request.get_host()
    except Exception:
        server_address = None

    TTL_CONSTS = {
        'project': dm.views.PROJECT_CACHE_TTL,
        'task': dm.views.TASK_CACHE_TTL,
        'job': dm.views.JOB_CACHE_TTL,
    }
    ttl = TTL_CONSTS[db_instance.__class__.__name__.lower()].total_seconds()
    queue.enqueue_call(func=callback,
        args=(db_instance.id, format_name, server_address), job_id=rq_id,
        meta={ 'request_time': timezone.localtime() },
        result_ttl=ttl, failure_ttl=ttl)
    return Response(status=status.HTTP_202_ACCEPTED)

def _import_project_dataset(request, rq_id, rq_func, pk, format_name, filename=None, conv_mask_to_poly=True, location_conf=None):
    format_desc = {f.DISPLAY_NAME: f
        for f in dm.views.get_import_formats()}.get(format_name)
    if format_desc is None:
        raise serializers.ValidationError(
            "Unknown input format '{}'".format(format_name))
    elif not format_desc.ENABLED:
        return Response(status=status.HTTP_405_METHOD_NOT_ALLOWED)

    queue = django_rq.get_queue("default")
    rq_job = queue.fetch_job(rq_id)

    if not rq_job:
        fd = None
        dependent_job = None
        location = location_conf.get('location') if location_conf else None
        if not filename and location != Location.CLOUD_STORAGE:
            serializer = DatasetFileSerializer(data=request.data)
            if serializer.is_valid(raise_exception=True):
                dataset_file = serializer.validated_data['dataset_file']
                fd, filename = mkstemp(prefix='cvat_{}'.format(pk), dir=settings.TMP_FILES_ROOT)
                with open(filename, 'wb+') as f:
                    for chunk in dataset_file.chunks():
                        f.write(chunk)
        elif location == Location.CLOUD_STORAGE:
            assert filename, 'The filename was not spesified'
            try:
                storage_id = location_conf['storage_id']
            except KeyError:
                raise serializers.ValidationError(
                    'Cloud storage location was selected for destination'
                    ' but cloud storage id was not specified')
            db_storage = get_object_or_404(CloudStorageModel, pk=storage_id)
            key = filename
            fd, filename = mkstemp(prefix='cvat_{}'.format(pk), dir=settings.TMP_FILES_ROOT)
            dependent_job = configure_dependent_job(
                queue, rq_id, _download_file_from_bucket,
                db_storage, filename, key)

        rq_job = queue.enqueue_call(
            func=rq_func,
            args=(pk, filename, format_name, conv_mask_to_poly),
            job_id=rq_id,
            meta={
                'tmp_file': filename,
                'tmp_file_descriptor': fd,
            },
            depends_on=dependent_job
        )
    else:
        return Response(status=status.HTTP_409_CONFLICT, data='Import job already exists')

    return Response(status=status.HTTP_202_ACCEPTED)<|MERGE_RESOLUTION|>--- conflicted
+++ resolved
@@ -893,24 +893,6 @@
 
 
     @extend_schema(summary='Method returns a list of jobs for a specific task',
-<<<<<<< HEAD
-        responses=JobReadSerializer(many=True))
-    @action(detail=True, methods=['GET'], serializer_class=JobReadSerializer)
-    def jobs(self, request, pk):
-        self.get_object() # force to call check_object_permissions
-        queryset = Job.objects.filter(segment__task_id=pk).order_by('id')
-
-        page = self.paginate_queryset(queryset)
-        if page is not None:
-            serializer = self.get_serializer(page, many=True,
-                context={"request": request})
-            return self.get_paginated_response(serializer.data)
-
-        serializer = self.get_serializer(queryset, many=True,
-            context={"request": request})
-
-        return Response(serializer.data)
-=======
         responses=JobReadSerializer(many=True)) # Duplicate to still get 'list' op. name
     @action(detail=True, methods=['GET'], serializer_class=JobReadSerializer,
         pagination_class=viewsets.GenericViewSet.pagination_class,
@@ -922,7 +904,6 @@
         self.get_object() # force to call check_object_permissions
         return make_paginated_response(Job.objects.filter(segment__task_id=pk).order_by('id'),
             viewset=self, serializer_type=self.serializer_class) # from @action
->>>>>>> fbcc3458
 
     # UploadMixin method
     def get_upload_dir(self):
@@ -1663,18 +1644,9 @@
             callback=dm.views.export_job_as_dataset
         )
 
-<<<<<<< HEAD
-    @extend_schema(summary='Moved to GET api/issues',
+    @extend_schema(summary='Moved to GET /issues',
+        responses=IssueReadSerializer(many=True), # Duplicate to still get 'list' op. name
         deprecated=True) # TODO: to be removed in v2.5
-    @action(detail=True, methods=['GET'], serializer_class=IssueReadSerializer)
-    def issues(self, request, pk):
-        # https://www.rfc-editor.org/rfc/rfc9110.html#name-303-see-other
-        return Response(status=status.HTTP_303_SEE_OTHER, headers={
-            'Location': reverse('issue-list', query_params={'job_id': pk})
-        })
-=======
-    @extend_schema(summary='Method returns list of issues for the job',
-        responses=IssueReadSerializer(many=True)) # Duplicate to still get 'list' op. name
     @action(detail=True, methods=['GET'], serializer_class=IssueReadSerializer,
         pagination_class=viewsets.GenericViewSet.pagination_class,
         # Remove regular list() parameters from the swagger schema.
@@ -1682,10 +1654,10 @@
         # https://drf-spectacular.readthedocs.io/en/latest/faq.html#my-action-is-erroneously-paginated-or-has-filter-parameters-that-i-do-not-want
         filter_fields=None, search_fields=None, ordering_fields=None)
     def issues(self, request, pk):
-        self.get_object() # force to call check_object_permissions
-        return make_paginated_response(Issue.objects.filter(job_id=pk).order_by('id'),
-            viewset=self, serializer_type=self.serializer_class) # from @action
->>>>>>> fbcc3458
+        # https://www.rfc-editor.org/rfc/rfc9110.html#name-303-see-other
+        return Response(status=status.HTTP_303_SEE_OTHER, headers={
+            'Location': reverse('issue-list', query_params={'job_id': pk})
+        })
 
     @extend_schema(summary='Method returns data for a specific job',
         parameters=[
@@ -1787,23 +1759,6 @@
         return Response(serializer.data)
 
     @extend_schema(summary='The action returns the list of tracked changes for the job',
-<<<<<<< HEAD
-        responses={
-            '200': JobCommitSerializer(many=True),
-        })
-    @action(detail=True, methods=['GET'], serializer_class=JobCommitSerializer)
-    def commits(self, request, pk):
-        db_job = self.get_object()
-        queryset = db_job.commits.order_by('-id')
-
-        page = self.paginate_queryset(queryset)
-        if page is not None:
-            serializer = self.get_serializer(page, context={'request': request}, many=True)
-            return self.get_paginated_response(serializer.data)
-
-        serializer = self.get_serializer(queryset, context={'request': request}, many=True)
-        return Response(serializer.data)
-=======
         responses=JobCommitSerializer(many=True)) # Duplicate to still get 'list' op. name
     @action(detail=True, methods=['GET'], serializer_class=JobCommitSerializer,
         pagination_class=viewsets.GenericViewSet.pagination_class,
@@ -1815,7 +1770,6 @@
         self.get_object() # force to call check_object_permissions
         return make_paginated_response(JobCommit.objects.filter(job_id=pk).order_by('-id'),
             viewset=self, serializer_type=self.serializer_class) # from @action
->>>>>>> fbcc3458
 
     @extend_schema(summary='Method returns a preview image for the job',
         responses={
@@ -1900,24 +1854,6 @@
         super().perform_create(serializer, owner=self.request.user)
 
     @extend_schema(summary='The action returns all comments of a specific issue',
-<<<<<<< HEAD
-        responses=CommentReadSerializer(many=True))
-    @action(detail=True, methods=['GET'], serializer_class=CommentReadSerializer)
-    def comments(self, request, pk):
-        db_issue = self.get_object()
-        queryset = db_issue.comments.order_by('-id')
-
-        page = self.paginate_queryset(queryset)
-        if page is not None:
-            serializer = self.get_serializer(page, many=True,
-                context={"request": request})
-            return self.get_paginated_response(serializer.data)
-
-        serializer = self.get_serializer(queryset,
-            context={'request': request}, many=True)
-
-        return Response(serializer.data)
-=======
         responses=CommentReadSerializer(many=True)) # Duplicate to still get 'list' op. name
     @action(detail=True, methods=['GET'], serializer_class=CommentReadSerializer,
         pagination_class=viewsets.GenericViewSet.pagination_class,
@@ -1929,7 +1865,6 @@
         self.get_object() # force to call check_object_permissions
         return make_paginated_response(Comment.objects.filter(issue_id=pk).order_by('-id'),
             viewset=self, serializer_type=self.serializer_class) # from @action
->>>>>>> fbcc3458
 
 @extend_schema(tags=['comments'])
 @extend_schema_view(

--- conflicted
+++ resolved
@@ -27,12 +27,9 @@
 from cvat.apps.dataset_manager.formats.utils import get_label_color
 from cvat.apps.dataset_manager.util import add_prefetch_fields
 from cvat.apps.engine.frame_provider import FrameProvider
-<<<<<<< HEAD
-from cvat.apps.engine.models import AttributeSpec, AttributeType, DimensionType, Skeleton
-=======
 from cvat.apps.engine.models import (AttributeSpec, AttributeType, DimensionType, Job, JobType,
-                                     Label, LabelType, Project, SegmentType, ShapeType, Task)
->>>>>>> e379444a
+                                     Label, LabelType, Project, SegmentType, ShapeType, Task,
+                                     Skeleton)
 from cvat.apps.engine.models import Image as Img
 
 from .annotation import AnnotationIR, AnnotationManager, TrackManager

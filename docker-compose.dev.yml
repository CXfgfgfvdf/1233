#
# Copyright (C) 2021-2022 Intel Corporation
# Copyright (C) 2022 CVAT.ai Corporation
#
# SPDX-License-Identifier: MIT
#

services:
  cvat_server:
    build:
      context: .
      args:
        http_proxy:
        https_proxy:
        socks_proxy:
        CLAM_AV:
        INSTALL_SOURCES:
<<<<<<< HEAD
        COGNITO_USER_POOL_APP: ${COGNITO_USER_POOL_APP}
        COGNITO_CLIENT_ID: ${COGNITO_CLIENT_ID}
        COGNITO_REDIRECT_URI: ${COGNITO_REDIRECT_URI}
=======
        CVAT_DEBUG_ENABLED:
    environment:
      CVAT_DEBUG_ENABLED: '${CVAT_DEBUG_ENABLED:-no}'
      CVAT_DEBUG_PORT: '9090'
      # If 'yes', wait for a debugger connection on startup
      CVAT_DEBUG_WAIT: '${CVAT_DEBUG_WAIT_CLIENT:-no}'
    ports:
      - '9090:9090'

  cvat_worker_export:
    environment:
      # For debugging, make sure to set 1 process
      # Due to the supervisord specifics, the extra processes will fail and
      # after few attempts supervisord will give up restarting, leaving only 1 process
      # NUMPROCS: 1
      CVAT_DEBUG_ENABLED: '${CVAT_DEBUG_ENABLED:-no}'
      CVAT_DEBUG_PORT: '9092'
    ports:
      - '9092:9092'

  cvat_worker_import:
    environment:
      # For debugging, make sure to set 1 process
      # Due to the supervisord specifics, the extra processes will fail and
      # after few attempts supervisord will give up restarting, leaving only 1 process
      # NUMPROCS: 1
      CVAT_DEBUG_ENABLED: '${CVAT_DEBUG_ENABLED:-no}'
      CVAT_DEBUG_PORT: '9093'
    ports:
      - '9093:9093'

  cvat_worker_annotation:
    environment:
      # For debugging, make sure to set 1 process
      # Due to the supervisord specifics, the extra processes will fail and
      # after few attempts supervisord will give up restarting, leaving only 1 process
      # NUMPROCS: 1
      CVAT_DEBUG_ENABLED: '${CVAT_DEBUG_ENABLED:-no}'
      CVAT_DEBUG_PORT: '9091'
    ports:
      - '9091:9091'
>>>>>>> 33c624ae

  cvat_ui:
    build:
      context: .
      args:
        http_proxy:
        https_proxy:
        no_proxy:
        socks_proxy:
      dockerfile: Dockerfile.ui

  cvat_opa:
    ports:
      - '8181:8181'<|MERGE_RESOLUTION|>--- conflicted
+++ resolved
@@ -15,12 +15,10 @@
         socks_proxy:
         CLAM_AV:
         INSTALL_SOURCES:
-<<<<<<< HEAD
+        CVAT_DEBUG_ENABLED:
         COGNITO_USER_POOL_APP: ${COGNITO_USER_POOL_APP}
         COGNITO_CLIENT_ID: ${COGNITO_CLIENT_ID}
         COGNITO_REDIRECT_URI: ${COGNITO_REDIRECT_URI}
-=======
-        CVAT_DEBUG_ENABLED:
     environment:
       CVAT_DEBUG_ENABLED: '${CVAT_DEBUG_ENABLED:-no}'
       CVAT_DEBUG_PORT: '9090'
@@ -61,7 +59,6 @@
       CVAT_DEBUG_PORT: '9091'
     ports:
       - '9091:9091'
->>>>>>> 33c624ae
 
   cvat_ui:
     build:

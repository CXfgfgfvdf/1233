--- conflicted
+++ resolved
@@ -114,17 +114,17 @@
     }
 }
 
-<<<<<<< HEAD
 .cvat-menu-item-highlighted {
     color: white;
     background: $highlight-color;
 
     &:hover {
         background: $highlight-active;
-=======
+    }
+}
+
 .ant-notification-notice {
     p {
         margin-bottom: 0;
->>>>>>> 71a0aaf2
     }
 }
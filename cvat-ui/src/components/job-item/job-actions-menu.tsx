// Copyright (C) 2023 CVAT.ai Corporation
//
// SPDX-License-Identifier: MIT
import React, { useCallback } from 'react';
import { useDispatch } from 'react-redux';
import Menu from 'antd/lib/menu';
import Modal from 'antd/lib/modal';
// eslint-disable-next-line import/no-extraneous-dependencies
import { MenuInfo } from 'rc-menu/lib/interface';
import { exportActions } from 'actions/export-actions';

import {
    Job, JobStage, JobType, getCore,
} from 'cvat-core-wrapper';
import { deleteJobAsync } from 'actions/jobs-actions';
import { importActions } from 'actions/import-actions';
import { updateJobAsync } from 'actions/tasks-actions';

const core = getCore();

interface Props {
    job: Job;
    onJobUpdate?: (job: Job) => void;
}

function JobActionsMenu(props: Props): JSX.Element {
    const { job, onJobUpdate } = props;
    const dispatch = useDispatch();

    const onDelete = useCallback(() => {
        Modal.confirm({
            title: `The job ${job.id} will be deleted`,
            content: 'All related data (annotations) will be lost. Continue?',
            className: 'cvat-modal-confirm-delete-job',
            onOk: () => {
                dispatch(deleteJobAsync(job));
            },
            okButtonProps: {
                type: 'primary',
                danger: true,
            },
            okText: 'Delete',
        });
    }, [job]);

    return (
<<<<<<< HEAD
        <Menu
            className='cvat-actions-menu'
            onClick={(action: MenuInfo) => {
                if (action.key === 'import_job') {
                    dispatch(importActions.openImportDatasetModal(job));
                } else if (action.key === 'export_job') {
                    dispatch(exportActions.openExportDatasetModal(job));
                } else if (action.key === 'renew_job') {
                    job.state = core.enums.JobState.NEW;
                    job.stage = JobStage.ANNOTATION;
                    if (onJobUpdate) {
                        onJobUpdate(job);
                    } else {
                        dispatch(updateJobAsync(job));
                    }
                } else if (action.key === 'finish_job') {
                    job.stage = JobStage.ACCEPTANCE;
                    job.state = core.enums.JobState.COMPLETED;
                    if (onJobUpdate) {
                        onJobUpdate(job);
                    } else {
                        dispatch(updateJobAsync(job));
                    }
=======
        <Menu onClick={(action: MenuInfo) => {
            if (action.key === 'task') {
                history.push(`/tasks/${job.taskId}`);
            } else if (action.key === 'project') {
                history.push(`/projects/${job.projectId}`);
            } else if (action.key === 'bug_tracker') {
                if (job.bugTracker) window.open(job.bugTracker, '_blank', 'noopener noreferrer');
            } else if (action.key === 'import_job') {
                dispatch(importActions.openImportDatasetModal(job));
            } else if (action.key === 'export_job') {
                dispatch(exportActions.openExportDatasetModal(job));
            } else if (action.key === 'view_analytics') {
                history.push(`/tasks/${job.taskId}/jobs/${job.id}/analytics`);
            } else if (action.key === 'renew_job') {
                job.state = core.enums.JobState.NEW;
                job.stage = JobStage.ANNOTATION;
                if (onJobUpdate) {
                    onJobUpdate(job);
                } else {
                    dispatch(updateJobAsync(job));
>>>>>>> 5a69e67a
                }
            }}
        >
            <Menu.Item key='import_job'>Import annotations</Menu.Item>
            <Menu.Item key='export_job'>Export annotations</Menu.Item>
            <Menu.Item key='view_analytics'>View analytics</Menu.Item>
            {[JobStage.ANNOTATION, JobStage.VALIDATION].includes(job.stage) ?
                <Menu.Item key='finish_job'>Finish the job</Menu.Item> : null}
            {job.stage === JobStage.ACCEPTANCE ?
                <Menu.Item key='renew_job'>Renew the job</Menu.Item> : null}
            <Menu.Divider />
            <Menu.Item
                key='delete'
                disabled={job.type !== JobType.GROUND_TRUTH}
                onClick={() => onDelete()}
            >
                Delete
            </Menu.Item>
        </Menu>
    );
}

export default React.memo(JobActionsMenu);<|MERGE_RESOLUTION|>--- conflicted
+++ resolved
@@ -15,6 +15,7 @@
 import { deleteJobAsync } from 'actions/jobs-actions';
 import { importActions } from 'actions/import-actions';
 import { updateJobAsync } from 'actions/tasks-actions';
+import { useHistory } from 'react-router';
 
 const core = getCore();
 
@@ -25,6 +26,7 @@
 
 function JobActionsMenu(props: Props): JSX.Element {
     const { job, onJobUpdate } = props;
+    const history = useHistory();
     const dispatch = useDispatch();
 
     const onDelete = useCallback(() => {
@@ -44,7 +46,6 @@
     }, [job]);
 
     return (
-<<<<<<< HEAD
         <Menu
             className='cvat-actions-menu'
             onClick={(action: MenuInfo) => {
@@ -52,6 +53,8 @@
                     dispatch(importActions.openImportDatasetModal(job));
                 } else if (action.key === 'export_job') {
                     dispatch(exportActions.openExportDatasetModal(job));
+                } else if (action.key === 'view_analytics') {
+                    history.push(`/tasks/${job.taskId}/jobs/${job.id}/analytics`);
                 } else if (action.key === 'renew_job') {
                     job.state = core.enums.JobState.NEW;
                     job.stage = JobStage.ANNOTATION;
@@ -68,28 +71,6 @@
                     } else {
                         dispatch(updateJobAsync(job));
                     }
-=======
-        <Menu onClick={(action: MenuInfo) => {
-            if (action.key === 'task') {
-                history.push(`/tasks/${job.taskId}`);
-            } else if (action.key === 'project') {
-                history.push(`/projects/${job.projectId}`);
-            } else if (action.key === 'bug_tracker') {
-                if (job.bugTracker) window.open(job.bugTracker, '_blank', 'noopener noreferrer');
-            } else if (action.key === 'import_job') {
-                dispatch(importActions.openImportDatasetModal(job));
-            } else if (action.key === 'export_job') {
-                dispatch(exportActions.openExportDatasetModal(job));
-            } else if (action.key === 'view_analytics') {
-                history.push(`/tasks/${job.taskId}/jobs/${job.id}/analytics`);
-            } else if (action.key === 'renew_job') {
-                job.state = core.enums.JobState.NEW;
-                job.stage = JobStage.ANNOTATION;
-                if (onJobUpdate) {
-                    onJobUpdate(job);
-                } else {
-                    dispatch(updateJobAsync(job));
->>>>>>> 5a69e67a
                 }
             }}
         >

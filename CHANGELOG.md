# Changelog

All notable changes to this project will be documented in this file.

The format is based on [Keep a Changelog](https://keepachangelog.com/en/1.0.0/),
and this project adheres to [Semantic Versioning](https://semver.org/spec/v2.0.0.html).

<<<<<<< HEAD
## \[2.5.0] - Unreleased
### Added
- Add support for Azure Blob Storage connection string authentication(<https://github.com/openvinotoolkit/cvat/pull/4649>)

### Changed
- Moving a task from a project to another project is disabled (<https://github.com/opencv/cvat/pull/5901>)
- In skeleton annotation wrapping rectangle is visible only when a skeleton is activated (<https://github.com/opencv/cvat/pull/5911>)

### Deprecated
- TDB

### Removed
- Cloud storage unique_together limitation (<https://github.com/opencv/cvat/pull/5855>)
- Support for redundant request media types in the API
  (<https://github.com/opencv/cvat/pull/5874>)
- Static URLs and direct SDK support for the tus chunk endpoints.
  Clients must use the `Location` header from the response to the `Upload-Length` request,
  as per the tus creation protocol
  (<https://github.com/opencv/cvat/pull/5961>)

### Fixed
- An invalid project/org handling in webhooks (<https://github.com/opencv/cvat/pull/5707>)
- Warning `key` is undefined on project page (<https://github.com/opencv/cvat/pull/5876>)
- Invalid mask when running automatic annotation on a task (<https://github.com/opencv/cvat/pull/5883>)
- Option 'Reset zoom' now restored as user specified when reload CVAT (<https://github.com/opencv/cvat/pull/5908>)
- Cloud storage content listing when the manifest name contains special characters
  (<https://github.com/opencv/cvat/pull/5873>)
- Width and height in CVAT dataset format mask annotations (<https://github.com/opencv/cvat/pull/5905>)
- Empty list of export formats for a project without tasks (<https://github.com/opencv/cvat/pull/5899>)
- Downgrade NumPy used by HRNet because `np.int` is no longer available (<https://github.com/opencv/cvat/pull/5574>)
- Make empty previews responsive to page resize <https://github.com/opencv/cvat/pull/5925>
- Nuclio function invocations when deployed via the Helm chart
  (<https://github.com/opencv/cvat/issues/5626>)
- Export of a job from a task with multiple jobs (<https://github.com/opencv/cvat/pull/5928>)
- Points missing when exporting tracked skeleton (<https://github.com/opencv/cvat/issues/5497>)
- Escaping in the `filter` parameter in generated URLs
  (<https://github.com/opencv/cvat/issues/5566>)
- Rotation property lost during saving a mutable attribute (<https://github.com/opencv/cvat/pull/5968>)
- Incorrect calculation of working time in analytics (<https://github.com/opencv/cvat/pull/5973>)

### Security
- TDB

=======
## \[2.4.1] - 2023-04-05
### Fixed
- Optimized annotation fetching up to 10 times (<https://github.com/opencv/cvat/pull/5974>)
- Incorrect calculation of working time in analytics (<https://github.com/opencv/cvat/pull/5973>)

>>>>>>> a7f7ff12
## \[2.4.0] - 2023-03-16
### Added
- \[SDK\] An arg to wait for data processing in the task data uploading function
  (<https://github.com/opencv/cvat/pull/5502>)
- Filename pattern to simplify uploading cloud storage data for a task (<https://github.com/opencv/cvat/pull/5498>, <https://github.com/opencv/cvat/pull/5525>)
- \[SDK\] Configuration setting to change the dataset cache directory
  (<https://github.com/opencv/cvat/pull/5535>)
- \[SDK\] Class to represent a project as a PyTorch dataset
  (<https://github.com/opencv/cvat/pull/5523>)
- Grid view and multiple context images supported (<https://github.com/opencv/cvat/pull/5542>)
- Interpolation is now supported for 3D cuboids.
Tracks can be exported/imported to/from Datumaro and Sly Pointcloud formats (<https://github.com/opencv/cvat/pull/5629>)
- Support for custom file to job splits in tasks (server API & SDK only)
  (<https://github.com/opencv/cvat/pull/5536>)
- \[SDK\] A PyTorch adapter setting to disable cache updates
  (<https://github.com/opencv/cvat/pull/5549>)
- YOLO v7 serverless feature added using ONNX backend (<https://github.com/opencv/cvat/pull/5552>)
- Cypress test for social account authentication (<https://github.com/opencv/cvat/pull/5444>)
- Dummy github and google authentication servers (<https://github.com/opencv/cvat/pull/5444>)
- \[Server API\] Simple filters for object collection endpoints
  (<https://github.com/opencv/cvat/pull/5575>)
- Analytics based on Clickhouse, Vector and Grafana instead of the ELK stack (<https://github.com/opencv/cvat/pull/5646>)
- \[SDK\] High-level API for working with organizations
  (<https://github.com/opencv/cvat/pull/5718>)
- Use correct service name in LDAP authentication documentation (<https://github.com/opencv/cvat/pull/5848>)

### Changed
- The Docker Compose files now use the Compose Specification version
  of the format. This version is supported by Docker Compose 1.27.0+
  (<https://github.com/opencv/cvat/pull/5524>).
- \[SDK\] The `resource_type` args now have the default value of `local` in task creation functions.
  The corresponding arguments are keyword-only now.
  (<https://github.com/opencv/cvat/pull/5502>)
- \[Server API\] Added missing pagination or pagination parameters in
  `/jobs/{id}/commits`, `/organizations`
  (<https://github.com/opencv/cvat/pull/5557>)
- Windows Installation Instructions adjusted to work around <https://github.com/nuclio/nuclio/issues/1821>
- The contour detection function for semantic segmentation (<https://github.com/opencv/cvat/pull/4665>)
- Delete newline character when generating a webhook signature (<https://github.com/opencv/cvat/pull/5622>)
- DL models UI (<https://github.com/opencv/cvat/pull/5635>)
- \[Server API\], \[SDK\] Arbitrary-sized collections in endpoints:
  `/api/projects/{id}.tasks`, `/api/tasks/{id}.segments`, `/api/jobs/{id}.issues`,
  `/api/issues/{id}.comments`, `/api/projects | tasks | jobs/{id}.labels`
  (<https://github.com/opencv/cvat/pull/5662>)
- Hide analytics link from non-admin users (<https://github.com/opencv/cvat/pull/5789>)
- Hide notifications on login/logout/register (<https://github.com/opencv/cvat/pull/5788>)
- CVAT and CVAT SDK now use a custom `User-Agent` header in HTTP requests
  (<https://github.com/opencv/cvat/issues/5598>)

### Deprecated
- TBD

### Removed
- \[Server API\] Endpoints with collections are removed in favor of their full variants
  `/project/{id}/tasks`, `/tasks/{id}/jobs`, `/jobs/{id}/issues`, `/issues/{id}/comments`.
  Corresponding fields are added or changed to provide a link to the child collection
  in `/projects/{id}`, `/tasks/{id}`, `/jobs/{id}`, `/issues/{id}`
  (<https://github.com/opencv/cvat/pull/5575>)
- Limit on the maximum number of manifest files that can be added for cloud storage (<https://github.com/opencv/cvat/pull/5660>)

### Fixed
- Helm: Empty password for Redis (<https://github.com/opencv/cvat/pull/5520>)
- Resolved HRNet serverless function runtime error on images with an alpha channel (<https://github.com/opencv/cvat/pull/5570>)
- Addressed ignored preview & chunk cache settings (<https://github.com/opencv/cvat/pull/5569>)
- Fixed exporting annotations to Azure container (<https://github.com/opencv/cvat/pull/5596>)
- Corrected the type of the credentials parameter of `make_client` in the Python SDK
- Reduced noisy information in ortho views for 3D canvas (<https://github.com/opencv/cvat/pull/5608>)
- Cleared disk space after project removal (<https://github.com/opencv/cvat/pull/5632>, <https://github.com/opencv/cvat/pull/5752>)
- Locked submit button when file is not selected during dataset import (<https://github.com/opencv/cvat/pull/5757>)
- \[Server API\]Various errors in the generated schema (<https://github.com/opencv/cvat/pull/5575>)
- Resolved browser freezing when requesting a job with NaN id (<https://github.com/opencv/cvat/pull/5763>)
- Fixed SiamMask and TransT serverless functions (<https://github.com/opencv/cvat/pull/5658>)
- Addressed creation of a project or task with the same labels (<https://github.com/opencv/cvat/pull/5700>)
- \[Server API\] Fixed ability to rename label to an existing name (<https://github.com/opencv/cvat/pull/5662>)
- Resolved issue of resetting attributes when moving a task to a project (<https://github.com/opencv/cvat/pull/5764>)
- Fixed error in dataset export when parsing skeleton sublabels containing spaces (<https://github.com/opencv/cvat/pull/5794>)
- Added missing `CVAT_BASE_URL` in docker-compose.yml (<https://github.com/opencv/cvat/pull/5792>)
- Create cloud storage button size and models pagination (<https://github.com/opencv/cvat/pull/5858>)

### Security
- Fixed vulnerability with social authentication (<https://github.com/opencv/cvat/pull/5521>)

## \[2.3.0] - 2022-12-22
### Added
- SDK section in documentation (<https://github.com/opencv/cvat/pull/4928>)
- Option to enable or disable host certificate checking in CLI (<https://github.com/opencv/cvat/pull/4928>)
- REST API tests with skeletons (<https://github.com/opencv/cvat/pull/4987>)
- Host schema auto-detection in SDK (<https://github.com/opencv/cvat/pull/4910>)
- Server compatibility checks in SDK (<https://github.com/opencv/cvat/pull/4935>)
- Objects sorting option in the sidebar, by z-order. Additional visualization when sorting is applied
(<https://github.com/opencv/cvat/pull/5145>)
- Added YOLOv5 serverless function with NVIDIA GPU support (<https://github.com/opencv/cvat/pull/4960>)
- Mask tools now supported (brush, eraser, polygon-plus,
polygon-minus, returning masks from online detectors & interactors)
(<https://github.com/opencv/cvat/pull/4543>)
- Added Webhooks (<https://github.com/opencv/cvat/pull/4863>)
- Authentication with social accounts: Google & GitHub (<https://github.com/opencv/cvat/pull/5147>, <https://github.com/opencv/cvat/pull/5181>, <https://github.com/opencv/cvat/pull/5295>)
- REST API tests for exporting job datasets & annotations and validating their structure (<https://github.com/opencv/cvat/pull/5160>)
- Backward propagation on UI (<https://github.com/opencv/cvat/pull/5355>)
- Keyboard shortcut to delete a frame (Alt + Del) (<https://github.com/opencv/cvat/pull/5369>)
- PyTorch dataset adapter layer in the SDK
(<https://github.com/opencv/cvat/pull/5417>)
- Method for debugging the server deployed with Docker (<https://github.com/opencv/cvat/issues/5327>)

### Changed
- `api/docs`, `api/swagger`, `api/schema`, `server/about` endpoints now allow unauthorized access (<https://github.com/opencv/cvat/pull/4928>, <https://github.com/opencv/cvat/pull/4935>)
- 3D canvas now can be dragged in IDLE mode (<https://github.com/opencv/cvat/pull/5385>)
- Datumaro version is upgraded to 0.3 (dev) (<https://github.com/opencv/cvat/pull/4984>)
- Allowed trailing slashes in the SDK host address (<https://github.com/opencv/cvat/pull/5057>)
- Adjusted initial camera position, enabled 'Reset zoom' option for 3D canvas (<https://github.com/opencv/cvat/pull/5395>)
- Enabled authentication via email (<https://github.com/opencv/cvat/pull/5037>)
- Unified error handling with the cloud storage (<https://github.com/opencv/cvat/pull/5389>)
- In the SDK, functions taking paths as strings now also accept path-like objects
  (<https://github.com/opencv/cvat/pull/5435>)

### Removed
- The `--https` option of CLI (<https://github.com/opencv/cvat/pull/4910>)

### Fixed
- Significantly optimized access to DB for api/jobs, api/tasks, and api/projects.
- Removed a possibly duplicated encodeURI() calls in `server-proxy.ts` to prevent doubly encoding
non-ascii paths while adding files from "Connected file share" (issue #4428)
- Removed unnecessary volumes defined in docker-compose.serverless.yml
(<https://github.com/openvinotoolkit/cvat/pull/4659>)
- Added support for Image files that use the PIL.Image.mode 'I;16'
- Project import/export with skeletons (<https://github.com/opencv/cvat/pull/4867>,
  <https://github.com/opencv/cvat/pull/5004>)
- Shape color is not changed on canvas after changing a label (<https://github.com/opencv/cvat/pull/5045>)
- Unstable e2e restore tests (<https://github.com/opencv/cvat/pull/5010>)
- IOG and f-BRS serverless function (<https://github.com/opencv/cvat/pull/5039>)
- Invisible label item in label constructor when label color background is white,
 or close to it (<https://github.com/opencv/cvat/pull/5041>)
- Fixed cvat-core ESlint problems (<https://github.com/opencv/cvat/pull/5027>)
- Fixed task creation with non-local files via the SDK/CLI
  (<https://github.com/opencv/cvat/issues/4962>)
- HRNET serverless function (<https://github.com/opencv/cvat/pull/4944>)
- Invalid export of segmentation masks when the `background` label gets nonzero id (<https://github.com/opencv/cvat/pull/5056>)
- A trailing slash in hostname doesn't allow SDK to send some requests
  (<https://github.com/opencv/cvat/pull/5057>)
- Double modal export/backup a task/project (<https://github.com/opencv/cvat/pull/5075>)
- Fixed bug of computing Job's unsolved/resolved issues numbers (<https://github.com/opencv/cvat/pull/5101>)
- Dataset export for job (<https://github.com/opencv/cvat/pull/5052>)
- Angle is not propagated when use ``propagate`` feature (<https://github.com/opencv/cvat/pull/5139>)
- Could not fetch task in a corner case (<https://github.com/opencv/cvat/pull/5163>)
- Restoring CVAT in case of React-renderning fail (<https://github.com/opencv/cvat/pull/5134>)
- Deleted frames become restored if a user deletes frames from another job of the same task
(<https://github.com/opencv/cvat/pull/5138>)
- Wrong issue position when create a quick issue on a rotated shape (<https://github.com/opencv/cvat/pull/5162>)
- Extra rerenders of different pages with each click (<https://github.com/opencv/cvat/pull/5178>)
- Skeleton points exported out of order in the COCO Keypoints format
  (<https://github.com/opencv/cvat/issues/5048>)
- PASCAL VOC 1.1 can't import dataset (<https://github.com/opencv/cvat/pull/4647>)
- Changing an object causes current z layer to be set to the maximum (<https://github.com/opencv/cvat/pull/5145>)
- Job assignee can not resolve an issue (<https://github.com/opencv/cvat/pull/5167>)
- Create manifest with cvat/server docker container command (<https://github.com/opencv/cvat/pull/5172>)
- Cannot assign a resource to a user who has an organization (<https://github.com/opencv/cvat/pull/5218>)
- Logs and annotations are not saved when logout from a job page (<https://github.com/opencv/cvat/pull/5266>)
- Added "type" field for all the labels, allows to reduce number of controls on annotation view (<https://github.com/opencv/cvat/pull/5273>)
- Occluded not applied on canvas instantly for a skeleton elements (<https://github.com/opencv/cvat/pull/5259>)
- Oriented bounding boxes broken with COCO format ss(<https://github.com/opencv/cvat/pull/5219>)
- Can't dump annotations with objects type is track from several jobs (<https://github.com/opencv/cvat/pull/5250>)
- Fixed upload resumption in production environments
  (<https://github.com/opencv/cvat/issues/4839>)
- Fixed job exporting (<https://github.com/opencv/cvat/pull/5282>)
- Visibility and ignored information fail to be loaded (MOT dataset format) (<https://github.com/opencv/cvat/pull/5270>)
- Added force logout on CVAT app start if token is missing (<https://github.com/opencv/cvat/pull/5331>)
- Drawing issues on 3D canvas (<https://github.com/opencv/cvat/pull/5410>)
- Missed token with using social account authentication (<https://github.com/opencv/cvat/pull/5344>)
- Redundant writing of skeleton annotations (CVAT for images) (<https://github.com/opencv/cvat/pull/5387>)
- The same object on 3D scene or `null` selected each click (PERFORMANCE) (<https://github.com/opencv/cvat/pull/5411>)
- An exception when run export for an empty task (<https://github.com/opencv/cvat/pull/5396>)
- Fixed FBRS serverless function runtime error on images with alpha channel (<https://github.com/opencv/cvat/pull/5384>)
- Attaching manifest with custom name (<https://github.com/opencv/cvat/pull/5377>)
- Uploading non-zip annotation files (<https://github.com/opencv/cvat/pull/5386>)
- Loss of rotation in CVAT format (<https://github.com/opencv/cvat/pull/5407>)
- A permission problem with interactive model launches for workers in orgs (<https://github.com/opencv/cvat/issues/4996>)
- Fix chart not being upgradable (<https://github.com/opencv/cvat/pull/5371>)
- Broken helm chart - if using custom release name (<https://github.com/opencv/cvat/pull/5403>)
- Missing source tag in project annotations (<https://github.com/opencv/cvat/pull/5408>)
- Creating a task with a Git repository via the SDK
  (<https://github.com/opencv/cvat/issues/4365>)
- Queries via the low-level API using the `multipart/form-data` Content-Type with string fields
  (<https://github.com/opencv/cvat/pull/5479>)
- Skeletons cannot be added to a task or project (<https://github.com/opencv/cvat/pull/5813>)

### Security
- `Project.import_dataset` not waiting for completion correctly
  (<https://github.com/opencv/cvat/pull/5459>)

## \[2.2.0] - 2022-09-12
### Added
- Added ability to delete frames from a job based on (<https://github.com/openvinotoolkit/cvat/pull/4194>)
- Support of attributes returned by serverless functions based on (<https://github.com/openvinotoolkit/cvat/pull/4506>)
- Project/task backups uploading via chunk uploads
- Fixed UX bug when jobs pagination is reset after changing a job
- Progressbars in CLI for file uploading and downloading
- `utils/cli` changed to `cvat-cli` package
- Support custom file name for backup
- Possibility to display tags on frame
- Support source and target storages (server part)
- Tests for import/export annotation, dataset, backup from/to cloud storage
- Added Python SDK package (`cvat-sdk`) (<https://github.com/opencv/cvat/pull/4813>)
- Previews for jobs
- Documentation for LDAP authentication (<https://github.com/cvat-ai/cvat/pull/39>)
- OpenCV.js caching and autoload (<https://github.com/cvat-ai/cvat/pull/30>)
- Publishing dev version of CVAT docker images (<https://github.com/cvat-ai/cvat/pull/53>)
- Support of Human Pose Estimation, Facial Landmarks (and similar) use-cases, new shape type:
Skeleton (<https://github.com/cvat-ai/cvat/pull/1>), (<https://github.com/opencv/cvat/pull/4829>)
- Added helm chart support for serverless functions and analytics (<https://github.com/cvat-ai/cvat/pull/110>)
- Added confirmation when remove a track (<https://github.com/opencv/cvat/pull/4846>)
- [COCO Keypoints](https://cocodataset.org/#keypoints-2020) format support (<https://github.com/opencv/cvat/pull/4821>,
  <https://github.com/opencv/cvat/pull/4908>)
- Support for Oracle OCI Buckets (<https://github.com/opencv/cvat/pull/4876>)
- `cvat-sdk` and `cvat-cli` packages on PyPI (<https://github.com/opencv/cvat/pull/4903>)
- UI part for source and target storages (<https://github.com/opencv/cvat/pull/4842>)
- Backup import/export modals (<https://github.com/opencv/cvat/pull/4842>)
- Annotations import modal (<https://github.com/opencv/cvat/pull/4842>)

### Changed
- Bumped nuclio version to 1.8.14
- Simplified running REST API tests. Extended CI-nightly workflow
- REST API tests are partially moved to Python SDK (`users`, `projects`, `tasks`, `issues`)
- cvat-ui: Improve UI/UX on label, create task and create project forms (<https://github.com/cvat-ai/cvat/pull/7>)
- Removed link to OpenVINO documentation (<https://github.com/cvat-ai/cvat/pull/35>)
- Clarified meaning of chunking for videos

### Fixed
- Task creation progressbar bug
- Removed Python dependency ``open3d`` which brought different issues to the building process
- Analytics not accessible when https is enabled
- Dataset import in an organization
- Updated minimist npm package to v1.2.6
- Request Status Code 500 "StopIteration" when exporting dataset
- Generated OpenAPI schema for several endpoints
- Annotation window might have top offset if try to move a locked object
- Image search in cloud storage (<https://github.com/cvat-ai/cvat/pull/8>)
- Reset password functionality (<https://github.com/cvat-ai/cvat/pull/52>)
- Creating task with cloud storage data (<https://github.com/cvat-ai/cvat/pull/116>)
- Show empty tasks (<https://github.com/cvat-ai/cvat/pull/100>)
- Fixed project filtration (<https://github.com/opencv/cvat/pull/4878>)
- Maximum callstack exceed when create task with 100000+ files from cloud storage (<https://github.com/opencv/cvat/pull/4836>)
- Fixed invocation of serverless functions (<https://github.com/opencv/cvat/pull/4907>)
- Removing label attributes (<https://github.com/opencv/cvat/pull/4927>)
- Notification with a required manifest file (<https://github.com/opencv/cvat/pull/4921>)

## \[2.1.0] - 2022-04-08
### Added
- Task annotations importing via chunk uploads (<https://github.com/openvinotoolkit/cvat/pull/4327>)
- Advanced filtration and sorting for a list of tasks/projects/cloudstorages (<https://github.com/openvinotoolkit/cvat/pull/4403>)
- Project dataset importing via chunk uploads (<https://github.com/openvinotoolkit/cvat/pull/4485>)
- Support paginated list for job commits (<https://github.com/openvinotoolkit/cvat/pull/4482>)

### Changed
- Added missing geos dependency into Dockerfile (<https://github.com/openvinotoolkit/cvat/pull/4451>)
- Improved helm chart readme (<https://github.com/openvinotoolkit/cvat/pull/4366>)
- Added helm chart support for CVAT 2.X and made ingress compatible with Kubernetes >=1.22 (<https://github.com/openvinotoolkit/cvat/pull/4448>)

### Fixed
- Permission error occurred when accessing the JobCommits (<https://github.com/openvinotoolkit/cvat/pull/4435>)
- job assignee can remove or update any issue created by the task owner (<https://github.com/openvinotoolkit/cvat/pull/4436>)
- Bug: Incorrect point deletion with keyboard shortcut (<https://github.com/openvinotoolkit/cvat/pull/4420>)
- some AI Tools were not sending responses properly (<https://github.com/openvinotoolkit/cvat/issues/4432>)
- Unable to upload annotations (<https://github.com/openvinotoolkit/cvat/pull/4513>)
- Fix build dependencies for Siammask (<https://github.com/openvinotoolkit/cvat/pull/4486>)
- Bug: Exif orientation information handled incorrectly (<https://github.com/openvinotoolkit/cvat/pull/4529>)
- Fixed build of retinanet function image (<https://github.com/cvat-ai/cvat/pull/54>)
- Dataset import for Datumaro, KITTI and VGGFace2 formats (<https://github.com/opencv/cvat/pull/4544>)
- Bug: Import dataset of Imagenet format fail (<https://github.com/opencv/cvat/issues/4850>)

## \[2.0.0] - 2022-03-04
### Added
- Handle attributes coming from nuclio detectors (<https://github.com/openvinotoolkit/cvat/pull/3917>)
- Add additional environment variables for Nuclio configuration (<https://github.com/openvinotoolkit/cvat/pull/3894>)
- Add KITTI segmentation and detection format (<https://github.com/openvinotoolkit/cvat/pull/3757>)
- Add LFW format (<https://github.com/openvinotoolkit/cvat/pull/3770>)
- Add Cityscapes format (<https://github.com/openvinotoolkit/cvat/pull/3758>)
- Add Open Images V6 format (<https://github.com/openvinotoolkit/cvat/pull/3679>)
- Rotated bounding boxes (<https://github.com/openvinotoolkit/cvat/pull/3832>)
- Player option: Smooth image when zoom-in, enabled by default (<https://github.com/openvinotoolkit/cvat/pull/3933>)
- Google Cloud Storage support in UI (<https://github.com/openvinotoolkit/cvat/pull/3919>)
- Add project tasks pagination (<https://github.com/openvinotoolkit/cvat/pull/3910>)
- Add remove issue button (<https://github.com/openvinotoolkit/cvat/pull/3952>)
- Data sorting option (<https://github.com/openvinotoolkit/cvat/pull/3937>)
- Options to change font size & position of text labels on the canvas (<https://github.com/openvinotoolkit/cvat/pull/3972>)
- Add "tag" return type for automatic annotation in Nuclio (<https://github.com/openvinotoolkit/cvat/pull/3896>)
- Helm chart: Make user-data-permission-fix optional (<https://github.com/openvinotoolkit/cvat/pull/3994>)
- Advanced identity access management system, using open policy agent (<https://github.com/openvinotoolkit/cvat/pull/3788>)
- Organizations to create "shared space" for different groups of users (<https://github.com/openvinotoolkit/cvat/pull/3788>)
- Dataset importing to a project (<https://github.com/openvinotoolkit/cvat/pull/3790>)
- User is able to customize information that text labels show (<https://github.com/openvinotoolkit/cvat/pull/4029>)
- Support for uploading manifest with any name (<https://github.com/openvinotoolkit/cvat/pull/4041>)
- Added information about OpenVINO toolkit to login page (<https://github.com/openvinotoolkit/cvat/pull/4077>)
- Support for working with ellipses (<https://github.com/openvinotoolkit/cvat/pull/4062>)
- Add several flags to task creation CLI (<https://github.com/openvinotoolkit/cvat/pull/4119>)
- Add YOLOv5 serverless function for automatic annotation (<https://github.com/openvinotoolkit/cvat/pull/4178>)
- Add possibility to change git repository and git export format from already created task (<https://github.com/openvinotoolkit/cvat/pull/3886>)
- Basic page with jobs list, basic filtration to this list (<https://github.com/openvinotoolkit/cvat/pull/4258>)
- Added OpenCV.js TrackerMIL as tracking tool (<https://github.com/openvinotoolkit/cvat/pull/4200>)
- Ability to continue working from the latest frame where an annotator was before (<https://github.com/openvinotoolkit/cvat/pull/4297>)
- `GET /api/jobs/<id>/commits` was implemented (<https://github.com/openvinotoolkit/cvat/pull/4368>)
- Advanced filtration and sorting for a list of jobs (<https://github.com/openvinotoolkit/cvat/pull/4319>)

### Changed
- Users don't have access to a task object anymore if they are assigned only on some jobs of the task (<https://github.com/openvinotoolkit/cvat/pull/3788>)
- Different resources (tasks, projects) are not visible anymore for all CVAT instance users by default (<https://github.com/openvinotoolkit/cvat/pull/3788>)
- API versioning scheme: using accept header versioning instead of namespace versioning (<https://github.com/openvinotoolkit/cvat/pull/4239>)
- Replaced 'django_sendfile' with 'django_sendfile2' (<https://github.com/openvinotoolkit/cvat/pull/4267>)
- Use drf-spectacular instead of drf-yasg for swagger documentation (<https://github.com/openvinotoolkit/cvat/pull/4210>)
- Update development-environment manual to work under MacOS, supported Mac with Apple Silicon (<https://github.com/openvinotoolkit/cvat/pull/4414>)

### Deprecated
- Job field "status" is not used in UI anymore, but it has not been removed from the database yet (<https://github.com/openvinotoolkit/cvat/pull/3788>)

### Removed
- Review rating, reviewer field from the job instance (use assignee field together with stage field instead) (<https://github.com/openvinotoolkit/cvat/pull/3788>)
- Training django app (<https://github.com/openvinotoolkit/cvat/pull/4330>)
- v1 api version support (<https://github.com/openvinotoolkit/cvat/pull/4332>)

### Fixed
- Fixed Interaction handler keyboard handlers (<https://github.com/openvinotoolkit/cvat/pull/3881>)
- Points of invisible shapes are visible in autobordering (<https://github.com/openvinotoolkit/cvat/pull/3931>)
- Order of the label attributes in the object item details(<https://github.com/openvinotoolkit/cvat/pull/3945>)
- Order of labels in tasks and projects (<https://github.com/openvinotoolkit/cvat/pull/3987>)
- Fixed task creating with large files via webpage (<https://github.com/openvinotoolkit/cvat/pull/3692>)
- Added information to export CVAT_HOST when performing local installation for accessing over network (<https://github.com/openvinotoolkit/cvat/pull/4014>)
- Fixed possible color collisions in the generated colormap (<https://github.com/openvinotoolkit/cvat/pull/4007>)
- Original pdf file is deleted when using share (<https://github.com/openvinotoolkit/cvat/pull/3967>)
- Order in an annotation file(<https://github.com/openvinotoolkit/cvat/pull/4087>)
- Fixed task data upload progressbar (<https://github.com/openvinotoolkit/cvat/pull/4134>)
- Email in org invitations is case sensitive (<https://github.com/openvinotoolkit/cvat/pull/4153>)
- Caching for tasks and jobs can lead to an exception if its assignee user is removed (<https://github.com/openvinotoolkit/cvat/pull/4165>)
- Added intelligent function when paste labels to another task (<https://github.com/openvinotoolkit/cvat/pull/4161>)
- Uncaught TypeError: this.el.node.getScreenCTM() is null in Firefox (<https://github.com/openvinotoolkit/cvat/pull/4175>)
- Bug: canvas is busy when start playing, start resizing a shape and do not release the mouse cursor (<https://github.com/openvinotoolkit/cvat/pull/4151>)
- Bug: could not receive frame N. TypeError: Cannot read properties of undefined (reding "filename") (<https://github.com/openvinotoolkit/cvat/pull/4187>)
- Cannot choose a dataset format for a linked repository if a task type is annotation (<https://github.com/openvinotoolkit/cvat/pull/4203>)
- Fixed tus upload error over https (<https://github.com/openvinotoolkit/cvat/pull/4154>)
- Issues disappear when rescale a browser (<https://github.com/openvinotoolkit/cvat/pull/4189>)
- Auth token key is not returned when registering without email verification (<https://github.com/openvinotoolkit/cvat/pull/4092>)
- Error in create project from backup for standard 3D annotation (<https://github.com/openvinotoolkit/cvat/pull/4160>)
- Annotations search does not work correctly in some corner cases (when use complex properties with width, height) (<https://github.com/openvinotoolkit/cvat/pull/4198>)
- Kibana requests are not proxied due to django-revproxy incompatibility with Django >3.2.x (<https://github.com/openvinotoolkit/cvat/issues/4085>)
- Content type for getting frame with tasks/{id}/data/ endpoint (<https://github.com/openvinotoolkit/cvat/pull/4333>)
- Bug: Permission error occurred when accessing the comments of a specific issue (<https://github.com/openvinotoolkit/cvat/issues/4416>)


### Security
- Updated ELK to 6.8.23 which uses log4j 2.17.1 (<https://github.com/openvinotoolkit/cvat/pull/4206>)
- Added validation for URLs which used as remote data source (<https://github.com/openvinotoolkit/cvat/pull/4387>)

## \[1.7.0] - 2021-11-15

### Added

- cvat-ui: support cloud storages (<https://github.com/openvinotoolkit/cvat/pull/3372>)
- interactor: add HRNet interactive segmentation serverless function (<https://github.com/openvinotoolkit/cvat/pull/3740>)
- Added GPU implementation for SiamMask, reworked tracking approach (<https://github.com/openvinotoolkit/cvat/pull/3571>)
- Progress bar for manifest creating (<https://github.com/openvinotoolkit/cvat/pull/3712>)
- IAM: Open Policy Agent integration (<https://github.com/openvinotoolkit/cvat/pull/3788>)
- Add a tutorial on attaching cloud storage AWS-S3 (<https://github.com/openvinotoolkit/cvat/pull/3745>)
  and Azure Blob Container (<https://github.com/openvinotoolkit/cvat/pull/3778>)
- The feature to remove annotations in a specified range of frames (<https://github.com/openvinotoolkit/cvat/pull/3617>)
- Project backup/restore (<https://github.com/openvinotoolkit/cvat/pull/3852>)

### Changed

- UI tracking has been reworked (<https://github.com/openvinotoolkit/cvat/pull/3571>)
- Updated Django till 3.2.7 (automatic AppConfig discovery)
- Manifest generation: Reduce creating time (<https://github.com/openvinotoolkit/cvat/pull/3712>)
- Migration from NPM 6 to NPM 7 (<https://github.com/openvinotoolkit/cvat/pull/3773>)
- Update Datumaro dependency to 0.2.0 (<https://github.com/openvinotoolkit/cvat/pull/3813>)

### Fixed

- Fixed JSON transform issues in network requests (<https://github.com/openvinotoolkit/cvat/pull/3706>)
- Display a more user-friendly exception message (<https://github.com/openvinotoolkit/cvat/pull/3721>)
- Exception `DataCloneError: The object could not be cloned` (<https://github.com/openvinotoolkit/cvat/pull/3733>)
- Fixed extension comparison in task frames CLI (<https://github.com/openvinotoolkit/cvat/pull/3674>)
- Incorrect work when copy job list with "Copy" button (<https://github.com/openvinotoolkit/cvat/pull/3749>)
- Iterating over manifest (<https://github.com/openvinotoolkit/cvat/pull/3792>)
- Manifest removing (<https://github.com/openvinotoolkit/cvat/pull/3791>)
- Fixed project updated date (<https://github.com/openvinotoolkit/cvat/pull/3814>)
- Fixed dextr deployment (<https://github.com/openvinotoolkit/cvat/pull/3820>)
- Migration of `dataset_repo` application (<https://github.com/openvinotoolkit/cvat/pull/3827>)
- Helm settings for external psql database were unused by backend (<https://github.com/openvinotoolkit/cvat/pull/3779>)
- Updated WSL setup for development (<https://github.com/openvinotoolkit/cvat/pull/3828>)
- Helm chart config (<https://github.com/openvinotoolkit/cvat/pull/3784>)

### Security

- Fix security issues on the documentation website unsafe use of target blank
  and potential clickjacking on legacy browsers (<https://github.com/openvinotoolkit/cvat/pull/3789>)

## \[1.6.0] - 2021-09-17

### Added

- Added ability to import data from share with cli without copying the data (<https://github.com/openvinotoolkit/cvat/issues/2862>)
- Notification if the browser does not support necessary API
- Added ability to export project as a dataset (<https://github.com/openvinotoolkit/cvat/pull/3365>)
  and project with 3D tasks (<https://github.com/openvinotoolkit/cvat/pull/3502>)
- Additional inline tips in interactors with demo gifs (<https://github.com/openvinotoolkit/cvat/pull/3473>)
- Added intelligent scissors blocking feature (<https://github.com/openvinotoolkit/cvat/pull/3510>)
- Support cloud storage status (<https://github.com/openvinotoolkit/cvat/pull/3386>)
- Support cloud storage preview (<https://github.com/openvinotoolkit/cvat/pull/3386>)
- cvat-core: support cloud storages (<https://github.com/openvinotoolkit/cvat/pull/3313>)

### Changed

- Non-blocking UI when using interactors (<https://github.com/openvinotoolkit/cvat/pull/3473>)
- "Selected opacity" slider now defines opacity level for shapes being drawnSelected opacity (<https://github.com/openvinotoolkit/cvat/pull/3473>)
- Cloud storage creating and updating (<https://github.com/openvinotoolkit/cvat/pull/3386>)
- Way of working with cloud storage content (<https://github.com/openvinotoolkit/cvat/pull/3386>)

### Removed

- Support TEMP_KEY_SECRET_KEY_TOKEN_SET for AWS S3 cloud storage (<https://github.com/openvinotoolkit/cvat/pull/3386>)

### Fixed

- Fixed multiple tasks moving (<https://github.com/openvinotoolkit/cvat/pull/3517>)
- Fixed task creating CLI parameter (<https://github.com/openvinotoolkit/cvat/pull/3519>)
- Fixed import for MOTS format (<https://github.com/openvinotoolkit/cvat/pull/3612>)

## \[1.5.0] - 2021-08-02

### Added

- Support of context images for 2D image tasks (<https://github.com/openvinotoolkit/cvat/pull/3122>)
- Support of cloud storage without copying data into CVAT: server part (<https://github.com/openvinotoolkit/cvat/pull/2620>)
- Filter `is_active` for user list (<https://github.com/openvinotoolkit/cvat/pull/3235>)
- Ability to export/import tasks (<https://github.com/openvinotoolkit/cvat/pull/3056>)
- Add a tutorial for semi-automatic/automatic annotation (<https://github.com/openvinotoolkit/cvat/pull/3124>)
- Explicit "Done" button when drawing any polyshapes (<https://github.com/openvinotoolkit/cvat/pull/3417>)
- Histogram equalization with OpenCV javascript (<https://github.com/openvinotoolkit/cvat/pull/3447>)
- Client-side polyshapes approximation when using semi-automatic interactors & scissors (<https://github.com/openvinotoolkit/cvat/pull/3450>)
- Support of Google Cloud Storage for cloud storage (<https://github.com/openvinotoolkit/cvat/pull/3561>)

### Changed

- Updated manifest format, added meta with related images (<https://github.com/openvinotoolkit/cvat/pull/3122>)
- Update of COCO format documentation (<https://github.com/openvinotoolkit/cvat/pull/3197>)
- Updated Webpack Dev Server config to add proxy (<https://github.com/openvinotoolkit/cvat/pull/3368>)
- Update to Django 3.1.12 (<https://github.com/openvinotoolkit/cvat/pull/3378>)
- Updated visibility for removable points in AI tools (<https://github.com/openvinotoolkit/cvat/pull/3417>)
- Updated UI handling for IOG serverless function (<https://github.com/openvinotoolkit/cvat/pull/3417>)
- Changed Nginx proxy to Traefik in `docker-compose.yml` (<https://github.com/openvinotoolkit/cvat/pull/3409>)
- Simplify the process of deploying CVAT with HTTPS (<https://github.com/openvinotoolkit/cvat/pull/3409>)

### Fixed

- Project page requests took a long time and did many DB queries (<https://github.com/openvinotoolkit/cvat/pull/3223>)
- Fixed Python 3.6 support (<https://github.com/openvinotoolkit/cvat/pull/3258>)
- Incorrect attribute import in tracks (<https://github.com/openvinotoolkit/cvat/pull/3229>)
- Issue "is not a constructor" when create object, save, undo, save, redo save (<https://github.com/openvinotoolkit/cvat/pull/3292>)
- Fix CLI create an infinite loop if git repository responds with failure (<https://github.com/openvinotoolkit/cvat/pull/3267>)
- Bug with sidebar & fullscreen (<https://github.com/openvinotoolkit/cvat/pull/3289>)
- 504 Gateway Time-out on `data/meta` requests (<https://github.com/openvinotoolkit/cvat/pull/3269>)
- TypeError: Cannot read property 'clientX' of undefined when draw cuboids with hotkeys (<https://github.com/openvinotoolkit/cvat/pull/3308>)
- Duplication of the cuboids when redraw them (<https://github.com/openvinotoolkit/cvat/pull/3308>)
- Some code issues in Deep Extreme Cut handler code (<https://github.com/openvinotoolkit/cvat/pull/3325>)
- UI fails when inactive user is assigned to a task/job (<https://github.com/openvinotoolkit/cvat/pull/3343>)
- Calculate precise progress of decoding a video file (<https://github.com/openvinotoolkit/cvat/pull/3381>)
- Falsely successful `cvat_ui` image build in case of OOM error that leads to the default nginx welcome page
  (<https://github.com/openvinotoolkit/cvat/pull/3379>)
- Fixed issue when save filtered object in AAM (<https://github.com/openvinotoolkit/cvat/pull/3401>)
- Context image disappears after undo/redo (<https://github.com/openvinotoolkit/cvat/pull/3416>)
- Using combined data sources (directory and image) when create a task (<https://github.com/openvinotoolkit/cvat/pull/3424>)
- Creating task with labels in project (<https://github.com/openvinotoolkit/cvat/pull/3454>)
- Move task and autoannotation modals were invisible from project page (<https://github.com/openvinotoolkit/cvat/pull/3475>)

## \[1.4.0] - 2021-05-18

### Added

- Documentation on mask annotation (<https://github.com/openvinotoolkit/cvat/pull/3044>)
- Hotkeys to switch a label of existing object or to change default label (for objects created with N) (<https://github.com/openvinotoolkit/cvat/pull/3070>)
- A script to convert some kinds of DICOM files to regular images (<https://github.com/openvinotoolkit/cvat/pull/3095>)
- Helm chart prototype (<https://github.com/openvinotoolkit/cvat/pull/3102>)
- Initial implementation of moving tasks between projects (<https://github.com/openvinotoolkit/cvat/pull/3164>)

### Changed

- Place of migration logger initialization (<https://github.com/openvinotoolkit/cvat/pull/3170>)

### Removed

- Kubernetes templates from (<https://github.com/openvinotoolkit/cvat/pull/1962>) due to helm charts (<https://github.com/openvinotoolkit/cvat/pull/3171>)

### Fixed

- Export of instance masks with holes (<https://github.com/openvinotoolkit/cvat/pull/3044>)
- Changing a label on canvas does not work when 'Show object details' enabled (<https://github.com/openvinotoolkit/cvat/pull/3084>)
- Make sure frame unzip web worker correctly terminates after unzipping all images in a requested chunk (<https://github.com/openvinotoolkit/cvat/pull/3096>)
- Reset password link was unavailable before login (<https://github.com/openvinotoolkit/cvat/pull/3140>)
- Manifest: migration (<https://github.com/openvinotoolkit/cvat/pull/3146>)
- Fixed cropping polygon in some corner cases (<https://github.com/openvinotoolkit/cvat/pull/3184>)

## \[1.3.0] - 3/31/2021

### Added

- CLI: Add support for saving annotations in a git repository when creating a task.
- CVAT-3D: support lidar data on the server side (<https://github.com/openvinotoolkit/cvat/pull/2534>)
- GPU support for Mask-RCNN and improvement in its deployment time (<https://github.com/openvinotoolkit/cvat/pull/2714>)
- CVAT-3D: Load all frames corresponding to the job instance
  (<https://github.com/openvinotoolkit/cvat/pull/2645>)
- Intelligent scissors with OpenCV javascript (<https://github.com/openvinotoolkit/cvat/pull/2689>)
- CVAT-3D: Visualize 3D point cloud spaces in 3D View, Top View Side View and Front View (<https://github.com/openvinotoolkit/cvat/pull/2768>)
- [Inside Outside Guidance](https://github.com/shiyinzhang/Inside-Outside-Guidance) serverless
  function for interactive segmentation
- Pre-built [cvat_server](https://hub.docker.com/r/openvino/cvat_server) and
  [cvat_ui](https://hub.docker.com/r/openvino/cvat_ui) images were published on DockerHub (<https://github.com/openvinotoolkit/cvat/pull/2766>)
- Project task subsets (<https://github.com/openvinotoolkit/cvat/pull/2774>)
- Kubernetes templates and guide for their deployment (<https://github.com/openvinotoolkit/cvat/pull/1962>)
- [WiderFace](http://shuoyang1213.me/WIDERFACE/) format support (<https://github.com/openvinotoolkit/cvat/pull/2864>)
- [VGGFace2](https://github.com/ox-vgg/vgg_face2) format support (<https://github.com/openvinotoolkit/cvat/pull/2865>)
- [Backup/Restore guide](cvat/apps/documentation/backup_guide.md) (<https://github.com/openvinotoolkit/cvat/pull/2964>)
- Label deletion from tasks and projects (<https://github.com/openvinotoolkit/cvat/pull/2881>)
- CVAT-3D: Implemented initial cuboid placement in 3D View and select cuboid in Top, Side and Front views
  (<https://github.com/openvinotoolkit/cvat/pull/2891>)
- [Market-1501](https://www.aitribune.com/dataset/2018051063) format support (<https://github.com/openvinotoolkit/cvat/pull/2869>)
- Ability of upload manifest for dataset with images (<https://github.com/openvinotoolkit/cvat/pull/2763>)
- Annotations filters UI using react-awesome-query-builder (<https://github.com/openvinotoolkit/cvat/issues/1418>)
- Storing settings in local storage to keep them between browser sessions (<https://github.com/openvinotoolkit/cvat/pull/3017>)
- [ICDAR](https://rrc.cvc.uab.es/?ch=2) format support (<https://github.com/openvinotoolkit/cvat/pull/2866>)
- Added switcher to maintain polygon crop behavior (<https://github.com/openvinotoolkit/cvat/pull/3021>
- Filters and sorting options for job list, added tooltip for tasks filters (<https://github.com/openvinotoolkit/cvat/pull/3030>)

### Changed

- CLI - task list now returns a list of current tasks. (<https://github.com/openvinotoolkit/cvat/pull/2863>)
- Updated HTTPS install README section (cleanup and described more robust deploy)
- Logstash is improved for using with configurable elasticsearch outputs (<https://github.com/openvinotoolkit/cvat/pull/2531>)
- Bumped nuclio version to 1.5.16 (<https://github.com/openvinotoolkit/cvat/pull/2578>)
- All methods for interactive segmentation accept negative points as well
- Persistent queue added to logstash (<https://github.com/openvinotoolkit/cvat/pull/2744>)
- Improved maintenance of popups visibility (<https://github.com/openvinotoolkit/cvat/pull/2809>)
- Image visualizations settings on canvas for faster access (<https://github.com/openvinotoolkit/cvat/pull/2872>)
- Better scale management of left panel when screen is too small (<https://github.com/openvinotoolkit/cvat/pull/2880>)
- Improved error messages for annotation import (<https://github.com/openvinotoolkit/cvat/pull/2935>)
- Using manifest support instead video meta information and dummy chunks (<https://github.com/openvinotoolkit/cvat/pull/2763>)

### Fixed

- More robust execution of nuclio GPU functions by limiting the GPU memory consumption per worker (<https://github.com/openvinotoolkit/cvat/pull/2714>)
- Kibana startup initialization (<https://github.com/openvinotoolkit/cvat/pull/2659>)
- The cursor jumps to the end of the line when renaming a task (<https://github.com/openvinotoolkit/cvat/pull/2669>)
- SSLCertVerificationError when remote source is used (<https://github.com/openvinotoolkit/cvat/pull/2683>)
- Fixed filters select overflow (<https://github.com/openvinotoolkit/cvat/pull/2614>)
- Fixed tasks in project auto annotation (<https://github.com/openvinotoolkit/cvat/pull/2725>)
- Cuboids are missed in annotations statistics (<https://github.com/openvinotoolkit/cvat/pull/2704>)
- The list of files attached to the task is not displayed (<https://github.com/openvinotoolkit/cvat/pull/2706>)
- A couple of css-related issues (top bar disappear, wrong arrow position on collapse elements) (<https://github.com/openvinotoolkit/cvat/pull/2736>)
- Issue with point region doesn't work in Firefox (<https://github.com/openvinotoolkit/cvat/pull/2727>)
- Fixed cuboid perspective change (<https://github.com/openvinotoolkit/cvat/pull/2733>)
- Annotation page popups (ai tools, drawing) reset state after detecting, tracking, drawing (<https://github.com/openvinotoolkit/cvat/pull/2780>)
- Polygon editing using trailing point (<https://github.com/openvinotoolkit/cvat/pull/2808>)
- Updated the path to python for DL models inside automatic annotation documentation (<https://github.com/openvinotoolkit/cvat/pull/2847>)
- Fixed of receiving function variable (<https://github.com/openvinotoolkit/cvat/pull/2860>)
- Shortcuts with CAPSLOCK enabled and with non-US languages activated (<https://github.com/openvinotoolkit/cvat/pull/2872>)
- Prevented creating several issues for the same object (<https://github.com/openvinotoolkit/cvat/pull/2868>)
- Fixed label editor name field validator (<https://github.com/openvinotoolkit/cvat/pull/2879>)
- An error about track shapes outside of the task frames during export (<https://github.com/openvinotoolkit/cvat/pull/2890>)
- Fixed project search field updating (<https://github.com/openvinotoolkit/cvat/pull/2901>)
- Fixed export error when invalid polygons are present in overlapping frames (<https://github.com/openvinotoolkit/cvat/pull/2852>)
- Fixed image quality option for tasks created from images (<https://github.com/openvinotoolkit/cvat/pull/2963>)
- Incorrect text on the warning when specifying an incorrect link to the issue tracker (<https://github.com/openvinotoolkit/cvat/pull/2971>)
- Updating label attributes when label contains number attributes (<https://github.com/openvinotoolkit/cvat/pull/2969>)
- Crop a polygon if its points are outside the bounds of the image (<https://github.com/openvinotoolkit/cvat/pull/3025>)

## \[1.2.0] - 2021-01-08

### Fixed

- Memory consumption for the task creation process (<https://github.com/openvinotoolkit/cvat/pull/2582>)
- Frame preloading (<https://github.com/openvinotoolkit/cvat/pull/2608>)
- Project cannot be removed from the project page (<https://github.com/openvinotoolkit/cvat/pull/2626>)

## \[1.2.0-beta] - 2020-12-15

### Added

- GPU support and improved documentation for auto annotation (<https://github.com/openvinotoolkit/cvat/pull/2546>)
- Manual review pipeline: issues/comments/workspace (<https://github.com/openvinotoolkit/cvat/pull/2357>)
- Basic projects implementation (<https://github.com/openvinotoolkit/cvat/pull/2255>)
- Documentation on how to mount cloud starage(AWS S3 bucket, Azure container, Google Drive) as FUSE (<https://github.com/openvinotoolkit/cvat/pull/2377>)
- Ability to work with share files without copying inside (<https://github.com/openvinotoolkit/cvat/pull/2377>)
- Tooltips in label selectors (<https://github.com/openvinotoolkit/cvat/pull/2509>)
- Page redirect after login using `next` query parameter (<https://github.com/openvinotoolkit/cvat/pull/2527>)
- [ImageNet](http://www.image-net.org) format support (<https://github.com/openvinotoolkit/cvat/pull/2376>)
- [CamVid](http://mi.eng.cam.ac.uk/research/projects/VideoRec/CamVid/) format support (<https://github.com/openvinotoolkit/cvat/pull/2559>)

### Changed

- PATCH requests from cvat-core submit only changed fields (<https://github.com/openvinotoolkit/cvat/pull/2445>)
- deploy.sh in serverless folder is separated into deploy_cpu.sh and deploy_gpu.sh (<https://github.com/openvinotoolkit/cvat/pull/2546>)
- Bumped nuclio version to 1.5.8
- Migrated to Antd 4.9 (<https://github.com/openvinotoolkit/cvat/pull/2536>)

### Fixed

- Fixed FastRCNN inference bug for images with 4 channels i.e. png (<https://github.com/openvinotoolkit/cvat/pull/2546>)
- Django templates for email and user guide (<https://github.com/openvinotoolkit/cvat/pull/2412>)
- Saving relative paths in dummy chunks instead of absolute (<https://github.com/openvinotoolkit/cvat/pull/2424>)
- Objects with a specific label cannot be displayed if at least one tag with the label exist (<https://github.com/openvinotoolkit/cvat/pull/2435>)
- Wrong attribute can be removed in labels editor (<https://github.com/openvinotoolkit/cvat/pull/2436>)
- UI fails with the error "Cannot read property 'label' of undefined" (<https://github.com/openvinotoolkit/cvat/pull/2442>)
- Exception: "Value must be a user instance" (<https://github.com/openvinotoolkit/cvat/pull/2441>)
- Reset zoom option doesn't work in tag annotation mode (<https://github.com/openvinotoolkit/cvat/pull/2443>)
- Canvas is busy error (<https://github.com/openvinotoolkit/cvat/pull/2437>)
- Projects view layout fix (<https://github.com/openvinotoolkit/cvat/pull/2503>)
- Fixed the tasks view (infinite loading) when it is impossible to get a preview of the task (<https://github.com/openvinotoolkit/cvat/pull/2504>)
- Empty frames navigation (<https://github.com/openvinotoolkit/cvat/pull/2505>)
- TypeError: Cannot read property 'toString' of undefined (<https://github.com/openvinotoolkit/cvat/pull/2517>)
- Extra shapes are drawn after Esc, or G pressed while drawing a region in grouping (<https://github.com/openvinotoolkit/cvat/pull/2507>)
- Reset state (reviews, issues) after logout or changing a job (<https://github.com/openvinotoolkit/cvat/pull/2525>)
- TypeError: Cannot read property 'id' of undefined when updating a task (<https://github.com/openvinotoolkit/cvat/pull/2544>)

## \[1.2.0-alpha] - 2020-11-09

### Added

- Ability to login into CVAT-UI with token from api/v1/auth/login (<https://github.com/openvinotoolkit/cvat/pull/2234>)
- Added layout grids toggling ('ctrl + alt + Enter')
- Added password reset functionality (<https://github.com/opencv/cvat/pull/2058>)
- Ability to work with data on the fly (<https://github.com/opencv/cvat/pull/2007>)
- Annotation in process outline color wheel (<https://github.com/opencv/cvat/pull/2084>)
- On the fly annotation using DL detectors (<https://github.com/opencv/cvat/pull/2102>)
- Displaying automatic annotation progress on a task view (<https://github.com/opencv/cvat/pull/2148>)
- Automatic tracking of bounding boxes using serverless functions (<https://github.com/opencv/cvat/pull/2136>)
- \[Datumaro] CLI command for dataset equality comparison (<https://github.com/opencv/cvat/pull/1989>)
- \[Datumaro] Merging of datasets with different labels (<https://github.com/opencv/cvat/pull/2098>)
- Add FBRS interactive segmentation serverless function (<https://github.com/openvinotoolkit/cvat/pull/2094>)
- Ability to change default behaviour of previous/next buttons of a player.
  It supports regular navigation, searching a frame according to annotations
  filters and searching the nearest frame without any annotations (<https://github.com/openvinotoolkit/cvat/pull/2221>)
- MacOS users notes in CONTRIBUTING.md
- Ability to prepare meta information manually (<https://github.com/openvinotoolkit/cvat/pull/2217>)
- Ability to upload prepared meta information along with a video when creating a task (<https://github.com/openvinotoolkit/cvat/pull/2217>)
- Optional chaining plugin for cvat-canvas and cvat-ui (<https://github.com/openvinotoolkit/cvat/pull/2249>)
- MOTS png mask format support (<https://github.com/openvinotoolkit/cvat/pull/2198>)
- Ability to correct upload video with a rotation record in the metadata (<https://github.com/openvinotoolkit/cvat/pull/2218>)
- User search field for assignee fields (<https://github.com/openvinotoolkit/cvat/pull/2370>)
- Support of mxf videos (<https://github.com/openvinotoolkit/cvat/pull/2514>)

### Changed

- UI models (like DEXTR) were redesigned to be more interactive (<https://github.com/opencv/cvat/pull/2054>)
- Used Ubuntu:20.04 as a base image for CVAT Dockerfile (<https://github.com/opencv/cvat/pull/2101>)
- Right colors of label tags in label mapping when a user runs automatic detection (<https://github.com/openvinotoolkit/cvat/pull/2162>)
- Nuclio became an optional component of CVAT (<https://github.com/openvinotoolkit/cvat/pull/2192>)
- A key to remove a point from a polyshape (Ctrl => Alt) (<https://github.com/openvinotoolkit/cvat/pull/2204>)
- Updated `docker-compose` file version from `2.3` to `3.3`(<https://github.com/openvinotoolkit/cvat/pull/2235>)
- Added auto inference of url schema from host in CLI, if provided (<https://github.com/openvinotoolkit/cvat/pull/2240>)
- Track frames in skips between annotation is presented in MOT and MOTS formats are marked `outside` (<https://github.com/openvinotoolkit/cvat/pull/2198>)
- UI packages installation with `npm ci` instead of `npm install` (<https://github.com/openvinotoolkit/cvat/pull/2350>)

### Removed

- Removed Z-Order flag from task creation process

### Fixed

- Fixed multiple errors which arises when polygon is of length 5 or less (<https://github.com/opencv/cvat/pull/2100>)
- Fixed task creation from PDF (<https://github.com/opencv/cvat/pull/2141>)
- Fixed CVAT format import for frame stepped tasks (<https://github.com/openvinotoolkit/cvat/pull/2151>)
- Fixed the reading problem with large PDFs (<https://github.com/openvinotoolkit/cvat/pull/2154>)
- Fixed unnecessary pyhash dependency (<https://github.com/openvinotoolkit/cvat/pull/2170>)
- Fixed Data is not getting cleared, even after deleting the Task from Django Admin App(<https://github.com/openvinotoolkit/cvat/issues/1925>)
- Fixed blinking message: "Some tasks have not been showed because they do not have any data" (<https://github.com/openvinotoolkit/cvat/pull/2200>)
- Fixed case when a task with 0 jobs is shown as "Completed" in UI (<https://github.com/openvinotoolkit/cvat/pull/2200>)
- Fixed use case when UI throws exception: Cannot read property 'objectType' of undefined #2053 (<https://github.com/openvinotoolkit/cvat/pull/2203>)
- Fixed use case when logs could be saved twice or more times #2202 (<https://github.com/openvinotoolkit/cvat/pull/2203>)
- Fixed issues from #2112 (<https://github.com/openvinotoolkit/cvat/pull/2217>)
- Git application name (renamed to dataset_repo) (<https://github.com/openvinotoolkit/cvat/pull/2243>)
- A problem in exporting of tracks, where tracks could be truncated (<https://github.com/openvinotoolkit/cvat/issues/2129>)
- Fixed CVAT startup process if the user has `umask 077` in .bashrc file (<https://github.com/openvinotoolkit/cvat/pull/2293>)
- Exception: Cannot read property "each" of undefined after drawing a single point (<https://github.com/openvinotoolkit/cvat/pull/2307>)
- Cannot read property 'label' of undefined (Fixed?) (<https://github.com/openvinotoolkit/cvat/pull/2311>)
- Excluded track frames marked `outside` in `CVAT for Images` export (<https://github.com/openvinotoolkit/cvat/pull/2345>)
- 'List of tasks' Kibana visualization (<https://github.com/openvinotoolkit/cvat/pull/2361>)
- An error on exporting not `jpg` or `png` images in TF Detection API format (<https://github.com/openvinotoolkit/datumaro/issues/35>)

## \[1.1.0] - 2020-08-31

### Added

- Siammask tracker as DL serverless function (<https://github.com/opencv/cvat/pull/1988>)
- \[Datumaro] Added model info and source info commands (<https://github.com/opencv/cvat/pull/1973>)
- \[Datumaro] Dataset statistics (<https://github.com/opencv/cvat/pull/1668>)
- Ability to change label color in tasks and predefined labels (<https://github.com/opencv/cvat/pull/2014>)
- \[Datumaro] Multi-dataset merge (<https://github.com/opencv/cvat/pull/1695>)
- Ability to configure email verification for new users (<https://github.com/opencv/cvat/pull/1929>)
- Link to django admin page from UI (<https://github.com/opencv/cvat/pull/2068>)
- Notification message when users use wrong browser (<https://github.com/opencv/cvat/pull/2070>)

### Changed

- Shape coordinates are rounded to 2 digits in dumped annotations (<https://github.com/opencv/cvat/pull/1970>)
- COCO format does not produce polygon points for bbox annotations (<https://github.com/opencv/cvat/pull/1953>)

### Fixed

- Issue loading openvino models for semi-automatic and automatic annotation (<https://github.com/opencv/cvat/pull/1996>)
- Basic functions of CVAT works without activated nuclio dashboard
- Fixed a case in which exported masks could have wrong color order (<https://github.com/opencv/cvat/issues/2032>)
- Fixed error with creating task with labels with the same name (<https://github.com/opencv/cvat/pull/2031>)
- Django RQ dashboard view (<https://github.com/opencv/cvat/pull/2069>)
- Object's details menu settings (<https://github.com/opencv/cvat/pull/2084>)

## \[1.1.0-beta] - 2020-08-03

### Added

- DL models as serverless functions (<https://github.com/opencv/cvat/pull/1767>)
- Source type support for tags, shapes and tracks (<https://github.com/opencv/cvat/pull/1192>)
- Source type support for CVAT Dumper/Loader (<https://github.com/opencv/cvat/pull/1192>)
- Intelligent polygon editing (<https://github.com/opencv/cvat/pull/1921>)
- Support creating multiple jobs for each task through python cli (<https://github.com/opencv/cvat/pull/1950>)
- python cli over https (<https://github.com/opencv/cvat/pull/1942>)
- Error message when plugins weren't able to initialize instead of infinite loading (<https://github.com/opencv/cvat/pull/1966>)
- Ability to change user password (<https://github.com/opencv/cvat/pull/1954>)

### Changed

- Smaller object details (<https://github.com/opencv/cvat/pull/1877>)
- `COCO` format does not convert bboxes to polygons on export (<https://github.com/opencv/cvat/pull/1953>)
- It is impossible to submit a DL model in OpenVINO format using UI.
  Now you can deploy new models on the server using serverless functions
  (<https://github.com/opencv/cvat/pull/1767>)
- Files and folders under share path are now alphabetically sorted

### Removed

- Removed OpenVINO and CUDA components because they are not necessary anymore (<https://github.com/opencv/cvat/pull/1767>)
- Removed the old UI code (<https://github.com/opencv/cvat/pull/1964>)

### Fixed

- Some objects aren't shown on canvas sometimes. For example after propagation on of objects is invisible (<https://github.com/opencv/cvat/pull/1834>)
- CVAT doesn't offer to restore state after an error (<https://github.com/opencv/cvat/pull/1874>)
- Cannot read property 'shapeType' of undefined because of zOrder related issues (<https://github.com/opencv/cvat/pull/1874>)
- Cannot read property 'pinned' of undefined because of zOrder related issues (<https://github.com/opencv/cvat/pull/1874>)
- Do not iterate over hidden objects in aam (which are invisible because of zOrder) (<https://github.com/opencv/cvat/pull/1874>)
- Cursor position is reset after changing a text field (<https://github.com/opencv/cvat/pull/1874>)
- Hidden points and cuboids can be selected to be grouped (<https://github.com/opencv/cvat/pull/1874>)
- `outside` annotations should not be in exported images (<https://github.com/opencv/cvat/issues/1620>)
- `CVAT for video format` import error with interpolation (<https://github.com/opencv/cvat/issues/1893>)
- `Image compression` definition mismatch (<https://github.com/opencv/cvat/issues/1900>)
- Points are duplicated during polygon interpolation sometimes (<https://github.com/opencv/cvat/pull/1892>)
- When redraw a shape with activated autobordering, previous points are visible (<https://github.com/opencv/cvat/pull/1892>)
- No mapping between side object element and context menu in some attributes (<https://github.com/opencv/cvat/pull/1923>)
- Interpolated shapes exported as `keyframe = True` (<https://github.com/opencv/cvat/pull/1937>)
- Stylelint filetype scans (<https://github.com/opencv/cvat/pull/1952>)
- Fixed toolip closing issue (<https://github.com/opencv/cvat/pull/1955>)
- Clearing frame cache when close a task (<https://github.com/opencv/cvat/pull/1966>)
- Increase rate of throttling policy for unauthenticated users (<https://github.com/opencv/cvat/pull/1969>)

## \[1.1.0-alpha] - 2020-06-30

### Added

- Throttling policy for unauthenticated users (<https://github.com/opencv/cvat/pull/1531>)
- Added default label color table for mask export (<https://github.com/opencv/cvat/pull/1549>)
- Added environment variables for Redis and Postgres hosts for Kubernetes deployment support (<https://github.com/opencv/cvat/pull/1641>)
- Added visual identification for unavailable formats (<https://github.com/opencv/cvat/pull/1567>)
- Shortcut to change color of an activated shape in new UI (Enter) (<https://github.com/opencv/cvat/pull/1683>)
- Shortcut to switch split mode (<https://github.com/opencv/cvat/pull/1683>)
- Built-in search for labels when create an object or change a label (<https://github.com/opencv/cvat/pull/1683>)
- Better validation of labels and attributes in raw viewer (<https://github.com/opencv/cvat/pull/1727>)
- ClamAV antivirus integration (<https://github.com/opencv/cvat/pull/1712>)
- Added canvas background color selector (<https://github.com/opencv/cvat/pull/1705>)
- SCSS files linting with Stylelint tool (<https://github.com/opencv/cvat/pull/1766>)
- Supported import and export or single boxes in MOT format (<https://github.com/opencv/cvat/pull/1764>)
- \[Datumaro] Added `stats` command, which shows some dataset statistics
  like image mean and std (<https://github.com/opencv/cvat/pull/1734>)
- Add option to upload annotations upon task creation on CLI
- Polygon and polylines interpolation (<https://github.com/opencv/cvat/pull/1571>)
- Ability to redraw shape from scratch (Shift + N) for an activated shape (<https://github.com/opencv/cvat/pull/1571>)
- Highlights for the first point of a polygon/polyline and direction (<https://github.com/opencv/cvat/pull/1571>)
- Ability to change orientation for poylgons/polylines in context menu (<https://github.com/opencv/cvat/pull/1571>)
- Ability to set the first point for polygons in points context menu (<https://github.com/opencv/cvat/pull/1571>)
- Added new tag annotation workspace (<https://github.com/opencv/cvat/pull/1570>)
- Appearance block in attribute annotation mode (<https://github.com/opencv/cvat/pull/1820>)
- Keyframe navigations and some switchers in attribute annotation mode (<https://github.com/opencv/cvat/pull/1820>)
- \[Datumaro] Added `convert` command to convert datasets directly (<https://github.com/opencv/cvat/pull/1837>)
- \[Datumaro] Added an option to specify image extension when exporting datasets (<https://github.com/opencv/cvat/pull/1799>)
- \[Datumaro] Added image copying when exporting datasets, if possible (<https://github.com/opencv/cvat/pull/1799>)

### Changed

- Removed information about e-mail from the basic user information (<https://github.com/opencv/cvat/pull/1627>)
- Update https install manual. Makes it easier and more robust.
  Includes automatic renewing of lets encrypt certificates.
- Settings page move to the modal. (<https://github.com/opencv/cvat/pull/1705>)
- Implemented import and export of annotations with relative image paths (<https://github.com/opencv/cvat/pull/1463>)
- Using only single click to start editing or remove a point (<https://github.com/opencv/cvat/pull/1571>)
- Added support for attributes in VOC XML format (<https://github.com/opencv/cvat/pull/1792>)
- Added annotation attributes in COCO format (<https://github.com/opencv/cvat/pull/1782>)
- Colorized object items in the side panel (<https://github.com/opencv/cvat/pull/1753>)
- \[Datumaro] Annotation-less files are not generated anymore in COCO format, unless tasks explicitly requested (<https://github.com/opencv/cvat/pull/1799>)

### Fixed

- Problem with exported frame stepped image task (<https://github.com/opencv/cvat/issues/1613>)
- Fixed dataset filter item representation for imageless dataset items (<https://github.com/opencv/cvat/pull/1593>)
- Fixed interpreter crash when trying to import `tensorflow` with no AVX instructions available (<https://github.com/opencv/cvat/pull/1567>)
- Kibana wrong working time calculation with new annotation UI use (<https://github.com/opencv/cvat/pull/1654>)
- Wrong rexex for account name validation (<https://github.com/opencv/cvat/pull/1667>)
- Wrong description on register view for the username field (<https://github.com/opencv/cvat/pull/1667>)
- Wrong resolution for resizing a shape (<https://github.com/opencv/cvat/pull/1667>)
- React warning because of not unique keys in labels viewer (<https://github.com/opencv/cvat/pull/1727>)
- Fixed issue tracker (<https://github.com/opencv/cvat/pull/1705>)
- Fixed canvas fit after sidebar open/close event (<https://github.com/opencv/cvat/pull/1705>)
- A couple of exceptions in AAM related with early object activation (<https://github.com/opencv/cvat/pull/1755>)
- Propagation from the latest frame (<https://github.com/opencv/cvat/pull/1800>)
- Number attribute value validation (didn't work well with floats) (<https://github.com/opencv/cvat/pull/1800>)
- Logout doesn't work (<https://github.com/opencv/cvat/pull/1812>)
- Annotations aren't updated after reopening a task (<https://github.com/opencv/cvat/pull/1753>)
- Labels aren't updated after reopening a task (<https://github.com/opencv/cvat/pull/1753>)
- Canvas isn't fitted after collapsing side panel in attribute annotation mode (<https://github.com/opencv/cvat/pull/1753>)
- Error when interpolating polygons (<https://github.com/opencv/cvat/pull/1878>)

### Security

- SQL injection in Django `CVE-2020-9402` (<https://github.com/opencv/cvat/pull/1657>)

## \[1.0.0] - 2020-05-29

### Added

- cvat-ui: cookie policy drawer for login page (<https://github.com/opencv/cvat/pull/1511>)
- `datumaro_project` export format (<https://github.com/opencv/cvat/pull/1352>)
- Ability to configure user agreements for the user registration form (<https://github.com/opencv/cvat/pull/1464>)
- Cuboid interpolation and cuboid drawing from rectangles (<https://github.com/opencv/cvat/pull/1560>)
- Ability to configure custom pageViewHit, which can be useful for web analytics integration (<https://github.com/opencv/cvat/pull/1566>)
- Ability to configure access to the analytics page based on roles (<https://github.com/opencv/cvat/pull/1592>)

### Changed

- Downloaded file name in annotations export became more informative (<https://github.com/opencv/cvat/pull/1352>)
- Added auto trimming for trailing whitespaces style enforcement (<https://github.com/opencv/cvat/pull/1352>)
- REST API: updated `GET /task/<id>/annotations`: parameters are `format`, `filename`
  (now optional), `action` (optional) (<https://github.com/opencv/cvat/pull/1352>)
- REST API: removed `dataset/formats`, changed format of `annotation/formats` (<https://github.com/opencv/cvat/pull/1352>)
- Exported annotations are stored for N hours instead of indefinitely (<https://github.com/opencv/cvat/pull/1352>)
- Formats: CVAT format now accepts ZIP and XML (<https://github.com/opencv/cvat/pull/1352>)
- Formats: COCO format now accepts ZIP and JSON (<https://github.com/opencv/cvat/pull/1352>)
- Formats: most of formats renamed, no extension in title (<https://github.com/opencv/cvat/pull/1352>)
- Formats: definitions are changed, are not stored in DB anymore (<https://github.com/opencv/cvat/pull/1352>)
- cvat-core: session.annotations.put() now returns ids of added objects (<https://github.com/opencv/cvat/pull/1493>)
- Images without annotations now also included in dataset/annotations export (<https://github.com/opencv/cvat/issues/525>)

### Removed

- `annotation` application is replaced with `dataset_manager` (<https://github.com/opencv/cvat/pull/1352>)
- `_DATUMARO_INIT_LOGLEVEL` env. variable is removed in favor of regular `--loglevel` cli parameter (<https://github.com/opencv/cvat/pull/1583>)

### Fixed

- Categories for empty projects with no sources are taken from own dataset (<https://github.com/opencv/cvat/pull/1352>)
- Added directory removal on error during `extract` command (<https://github.com/opencv/cvat/pull/1352>)
- Added debug error message on incorrect XPath (<https://github.com/opencv/cvat/pull/1352>)
- Exporting frame stepped task
  (<https://github.com/opencv/cvat/issues/1294>, <https://github.com/opencv/cvat/issues/1334>)
- Fixed broken command line interface for `cvat` export format in Datumaro (<https://github.com/opencv/cvat/issues/1494>)
- Updated Rest API document, Swagger document serving instruction issue (<https://github.com/opencv/cvat/issues/1495>)
- Fixed cuboid occluded view (<https://github.com/opencv/cvat/pull/1500>)
- Non-informative lock icon (<https://github.com/opencv/cvat/pull/1434>)
- Sidebar in AAM has no hide/show button (<https://github.com/opencv/cvat/pull/1420>)
- Task/Job buttons has no "Open in new tab" option (<https://github.com/opencv/cvat/pull/1419>)
- Delete point context menu option has no shortcut hint (<https://github.com/opencv/cvat/pull/1416>)
- Fixed issue with unnecessary tag activation in cvat-canvas (<https://github.com/opencv/cvat/issues/1540>)
- Fixed an issue with large number of instances in instance mask (<https://github.com/opencv/cvat/issues/1539>)
- Fixed full COCO dataset import error with conflicting labels in keypoints and detection (<https://github.com/opencv/cvat/pull/1548>)
- Fixed COCO keypoints skeleton parsing and saving (<https://github.com/opencv/cvat/issues/1539>)
- `tf.placeholder() is not compatible with eager execution` exception for auto_segmentation (<https://github.com/opencv/cvat/pull/1562>)
- Canvas cannot be moved with move functionality on left mouse key (<https://github.com/opencv/cvat/pull/1573>)
- Deep extreme cut request is sent when draw any shape with Make AI polygon option enabled (<https://github.com/opencv/cvat/pull/1573>)
- Fixed an error when exporting a task with cuboids to any format except CVAT (<https://github.com/opencv/cvat/pull/1577>)
- Synchronization with remote git repo (<https://github.com/opencv/cvat/pull/1582>)
- A problem with mask to polygons conversion when polygons are too small (<https://github.com/opencv/cvat/pull/1581>)
- Unable to upload video with uneven size (<https://github.com/opencv/cvat/pull/1594>)
- Fixed an issue with `z_order` having no effect on segmentations (<https://github.com/opencv/cvat/pull/1589>)

### Security

- Permission group whitelist check for analytics view (<https://github.com/opencv/cvat/pull/1608>)

## \[1.0.0-beta.2] - 2020-04-30

### Added

- Re-Identification algorithm to merging bounding boxes automatically to the new UI (<https://github.com/opencv/cvat/pull/1406>)
- Methods `import` and `export` to import/export raw annotations for Job and Task in `cvat-core` (<https://github.com/opencv/cvat/pull/1406>)
- Versioning of client packages (`cvat-core`, `cvat-canvas`, `cvat-ui`). Initial versions are set to 1.0.0 (<https://github.com/opencv/cvat/pull/1448>)
- Cuboids feature was migrated from old UI to new one. (<https://github.com/opencv/cvat/pull/1451>)

### Removed

- Annotation conversion utils, currently supported natively via Datumaro framework
  (<https://github.com/opencv/cvat/pull/1477>)

### Fixed

- Auto annotation, TF annotation and Auto segmentation apps (<https://github.com/opencv/cvat/pull/1409>)
- Import works with truncated images now: "OSError:broken data stream" on corrupt images
  (<https://github.com/opencv/cvat/pull/1430>)
- Hide functionality (H) doesn't work (<https://github.com/opencv/cvat/pull/1445>)
- The highlighted attribute doesn't correspond to the chosen attribute in AAM (<https://github.com/opencv/cvat/pull/1445>)
- Inconvinient image shaking while drawing a polygon (hold Alt key during drawing/editing/grouping to drag an image) (<https://github.com/opencv/cvat/pull/1445>)
- Filter property "shape" doesn't work and extra operator in description (<https://github.com/opencv/cvat/pull/1445>)
- Block of text information doesn't disappear after deactivating for locked shapes (<https://github.com/opencv/cvat/pull/1445>)
- Annotation uploading fails in annotation view (<https://github.com/opencv/cvat/pull/1445>)
- UI freezes after canceling pasting with escape (<https://github.com/opencv/cvat/pull/1445>)
- Duplicating keypoints in COCO export (<https://github.com/opencv/cvat/pull/1435>)
- CVAT new UI: add arrows on a mouse cursor (<https://github.com/opencv/cvat/pull/1391>)
- Delete point bug (in new UI) (<https://github.com/opencv/cvat/pull/1440>)
- Fix apache startup after PC restart (<https://github.com/opencv/cvat/pull/1467>)
- Open task button doesn't work (<https://github.com/opencv/cvat/pull/1474>)

## \[1.0.0-beta.1] - 2020-04-15

### Added

- Special behaviour for attribute value `__undefined__` (invisibility, no shortcuts to be set in AAM)
- Dialog window with some helpful information about using filters
- Ability to display a bitmap in the new UI
- Button to reset colors settings (brightness, saturation, contrast) in the new UI
- Option to display shape text always
- Dedicated message with clarifications when share is unmounted (<https://github.com/opencv/cvat/pull/1373>)
- Ability to create one tracked point (<https://github.com/opencv/cvat/pull/1383>)
- Ability to draw/edit polygons and polylines with automatic bordering feature
  (<https://github.com/opencv/cvat/pull/1394>)
- Tutorial: instructions for CVAT over HTTPS
- Deep extreme cut (semi-automatic segmentation) to the new UI (<https://github.com/opencv/cvat/pull/1398>)

### Changed

- Increase preview size of a task till 256, 256 on the server
- Public ssh-keys are displayed in a dedicated window instead of console when create a task with a repository
- React UI is the primary UI

### Fixed

- Cleaned up memory in Auto Annotation to enable long running tasks on videos
- New shape is added when press `esc` when drawing instead of cancellation
- Dextr segmentation doesn't work.
- `FileNotFoundError` during dump after moving format files
- CVAT doesn't append outside shapes when merge polyshapes in old UI
- Layout sometimes shows double scroll bars on create task, dashboard and settings pages
- UI fails after trying to change frame during resizing, dragging, editing
- Hidden points (or outsided) are visible after changing a frame
- Merge is allowed for points, but clicks on points conflict with frame dragging logic
- Removed objects are visible for search
- Add missed task_id and job_id fields into exception logs for the new UI (<https://github.com/opencv/cvat/pull/1372>)
- UI fails when annotations saving occurs during drag/resize/edit (<https://github.com/opencv/cvat/pull/1383>)
- Multiple savings when hold Ctrl+S (a lot of the same copies of events were sent with the same working time)
  (<https://github.com/opencv/cvat/pull/1383>)
- UI doesn't have any reaction when git repos synchronization failed (<https://github.com/opencv/cvat/pull/1383>)
- Bug when annotations cannot be saved after (delete - save - undo - save) (<https://github.com/opencv/cvat/pull/1383>)
- VOC format exports Upper case labels correctly in lower case (<https://github.com/opencv/cvat/pull/1379>)
- Fixed polygon exporting bug in COCO dataset (<https://github.com/opencv/cvat/issues/1387>)
- Task creation from remote files (<https://github.com/opencv/cvat/pull/1392>)
- Job cannot be opened in some cases when the previous job was failed during opening
  (<https://github.com/opencv/cvat/issues/1403>)
- Deactivated shape is still highlighted on the canvas (<https://github.com/opencv/cvat/issues/1403>)
- AttributeError: 'tuple' object has no attribute 'read' in ReID algorithm (<https://github.com/opencv/cvat/issues/1403>)
- Wrong semi-automatic segmentation near edges of an image (<https://github.com/opencv/cvat/issues/1403>)
- Git repos paths (<https://github.com/opencv/cvat/pull/1400>)
- Uploading annotations for tasks with multiple jobs (<https://github.com/opencv/cvat/pull/1396>)

## \[1.0.0-alpha] - 2020-03-31

### Added

- Data streaming using chunks (<https://github.com/opencv/cvat/pull/1007>)
- New UI: showing file names in UI (<https://github.com/opencv/cvat/pull/1311>)
- New UI: delete a point from context menu (<https://github.com/opencv/cvat/pull/1292>)

### Fixed

- Git app cannot clone a repository (<https://github.com/opencv/cvat/pull/1330>)
- New UI: preview position in task details (<https://github.com/opencv/cvat/pull/1312>)
- AWS deployment (<https://github.com/opencv/cvat/pull/1316>)

## \[0.6.1] - 2020-03-21

### Changed

- VOC task export now does not use official label map by default, but takes one
  from the source task to avoid primary-class and class part name
  clashing ([#1275](https://github.com/opencv/cvat/issues/1275))

### Fixed

- File names in LabelMe format export are no longer truncated ([#1259](https://github.com/opencv/cvat/issues/1259))
- `occluded` and `z_order` annotation attributes are now correctly passed to Datumaro ([#1271](https://github.com/opencv/cvat/pull/1271))
- Annotation-less tasks now can be exported as empty datasets in COCO ([#1277](https://github.com/opencv/cvat/issues/1277))
- Frame name matching for video annotations import -
  allowed `frame_XXXXXX[.ext]` format ([#1274](https://github.com/opencv/cvat/pull/1274))

### Security

- Bump acorn from 6.3.0 to 6.4.1 in /cvat-ui ([#1270](https://github.com/opencv/cvat/pull/1270))

## \[0.6.0] - 2020-03-15

### Added

- Server only support for projects. Extend REST API v1 (/api/v1/projects\*)
- Ability to get basic information about users without admin permissions ([#750](https://github.com/opencv/cvat/issues/750))
- Changed REST API: removed PUT and added DELETE methods for /api/v1/users/ID
- Mask-RCNN Auto Annotation Script in OpenVINO format
- Yolo Auto Annotation Script
- Auto segmentation using Mask_RCNN component (Keras+Tensorflow Mask R-CNN Segmentation)
- REST API to export an annotation task (images + annotations)
  [Datumaro](https://github.com/opencv/cvat/tree/develop/datumaro) -
  a framework to build, analyze, debug and visualize datasets
- Text Detection Auto Annotation Script in OpenVINO format for version 4
- Added in OpenVINO Semantic Segmentation for roads
- Ability to visualize labels when using Auto Annotation runner
- MOT CSV format support ([#830](https://github.com/opencv/cvat/pull/830))
- LabelMe format support ([#844](https://github.com/opencv/cvat/pull/844))
- Segmentation MASK format import (as polygons) ([#1163](https://github.com/opencv/cvat/pull/1163))
- Git repositories can be specified with IPv4 address ([#827](https://github.com/opencv/cvat/pull/827))

### Changed

- page_size parameter for all REST API methods
- React & Redux & Antd based dashboard
- Yolov3 interpretation script fix and changes to mapping.json
- YOLO format support ([#1151](https://github.com/opencv/cvat/pull/1151))
- Added support for OpenVINO 2020

### Fixed

- Exception in Git plugin [#826](https://github.com/opencv/cvat/issues/826)
- Label ids in TFrecord format now start from 1 [#866](https://github.com/opencv/cvat/issues/866)
- Mask problem in COCO JSON style [#718](https://github.com/opencv/cvat/issues/718)
- Datasets (or tasks) can be joined and split to subsets with Datumaro [#791](https://github.com/opencv/cvat/issues/791)
- Output labels for VOC format can be specified with Datumaro [#942](https://github.com/opencv/cvat/issues/942)
- Annotations can be filtered before dumping with Datumaro [#994](https://github.com/opencv/cvat/issues/994)

## \[0.5.2] - 2019-12-15

### Fixed

- Frozen version of scikit-image==0.15 in requirements.txt because next releases don't support Python 3.5

## \[0.5.1] - 2019-10-17

### Added

- Integration with Zenodo.org (DOI)

## \[0.5.0] - 2019-09-12

### Added

- A converter to YOLO format
- Installation guide
- Linear interpolation for a single point
- Video frame filter
- Running functional tests for REST API during a build
- Admins are no longer limited to a subset of python commands in the auto annotation application
- Remote data source (list of URLs to create an annotation task)
- Auto annotation using Faster R-CNN with Inception v2 (utils/open_model_zoo)
- Auto annotation using Pixel Link mobilenet v2 - text detection (utils/open_model_zoo)
- Ability to create a custom extractors for unsupported media types
- Added in PDF extractor
- Added in a command line model manager tester
- Ability to dump/load annotations in several formats from UI (CVAT, Pascal VOC, YOLO, MS COCO, png mask, TFRecord)
- Auth for REST API (api/v1/auth/): login, logout, register, ...
- Preview for the new CVAT UI (dashboard only) is available: <http://localhost:9080/>
- Added command line tool for performing common task operations (/utils/cli/)

### Changed

- Outside and keyframe buttons in the side panel for all interpolation shapes (they were only for boxes before)
- Improved error messages on the client side (#511)

### Removed

- "Flip images" has been removed. UI now contains rotation features.

### Fixed

- Incorrect width of shapes borders in some cases
- Annotation parser for tracks with a start frame less than the first segment frame
- Interpolation on the server near outside frames
- Dump for case when task name has a slash
- Auto annotation fail for multijob tasks
- Installation of CVAT with OpenVINO on the Windows platform
- Background color was always black in utils/mask/converter.py
- Exception in attribute annotation mode when a label are switched to a value without any attributes
- Handling of wrong labelamp json file in auto annotation (<https://github.com/opencv/cvat/issues/554>)
- No default attributes in dumped annotation (<https://github.com/opencv/cvat/issues/601>)
- Required field "Frame Filter" on admin page during a task modifying (#666)
- Dump annotation errors for a task with several segments (#610, #500)
- Invalid label parsing during a task creating (#628)
- Button "Open Task" in the annotation view
- Creating a video task with 0 overlap

### Security

- Upgraded Django, djangorestframework, and other packages

## \[0.4.2] - 2019-06-03

### Fixed

- Fixed interaction with the server share in the auto annotation plugin

## \[0.4.1] - 2019-05-14

### Fixed

- JavaScript syntax incompatibility with Google Chrome versions less than 72

## \[0.4.0] - 2019-05-04

### Added

- OpenVINO auto annotation: it is possible to upload a custom model and annotate images automatically.
- Ability to rotate images/video in the client part (Ctrl+R, Shift+Ctrl+R shortcuts) (#305)
- The ReID application for automatic bounding box merging has been added (#299)
- Keyboard shortcuts to switch next/previous default shape type (box, polygon etc) (Alt + <, Alt + >) (#316)
- Converter for VOC now supports interpolation tracks
- REST API (/api/v1/\*, /api/docs)
- Semi-automatic semantic segmentation with the [Deep Extreme Cut](http://www.vision.ee.ethz.ch/~cvlsegmentation/dextr/) work

### Changed

- Propagation setup has been moved from settings to bottom player panel
- Additional events like "Debug Info" or "Fit Image" have been added for analitics
- Optional using LFS for git annotation storages (#314)

### Deprecated

- "Flip images" flag in the create task dialog will be removed.
  Rotation functionality in client part have been added instead.

### Fixed

- Django 2.1.5 (security fix, [CVE-2019-3498](https://nvd.nist.gov/vuln/detail/CVE-2019-3498))
- Several scenarious which cause code 400 after undo/redo/save have been fixed (#315)

## \[0.3.0] - 2018-12-29

### Added

- Ability to copy Object URL and Frame URL via object context menu and player context menu respectively.
- Ability to change opacity for selected shape with help "Selected Fill Opacity" slider.
- Ability to remove polyshapes points by double click.
- Ability to draw/change polyshapes (except for points) by slip method. Just press ENTER and moving a cursor.
- Ability to switch lock/hide properties via label UI element (in right menu) for all objects with same label.
- Shortcuts for outside/keyframe properties
- Support of Intel OpenVINO for accelerated model inference
- Tensorflow annotation now works without CUDA. It can use CPU only. OpenVINO and CUDA are supported optionally.
- Incremental saving of annotations.
- Tutorial for using polygons (screencast)
- Silk profiler to improve development process
- Admin panel can be used to edit labels and attributes for annotation tasks
- Analytics component to manage a data annotation team, monitor exceptions, collect client and server logs
- Changeable job and task statuses (annotation, validation, completed).
  A job status can be changed manually, a task status is computed automatically based on job statuses (#153)
- Backlink to a task from its job annotation view (#156)
- Buttons lock/hide for labels. They work for all objects with the same label on a current frame (#116)

### Changed

- Polyshape editing method has been improved. You can redraw part of shape instead of points cloning.
- Unified shortcut (Esc) for close any mode instead of different shortcuts (Alt+N, Alt+G, Alt+M etc.).
- Dump file contains information about data source (e.g. video name, archive name, ...)
- Update requests library due to [CVE-2018-18074](https://nvd.nist.gov/vuln/detail/CVE-2018-18074)
- Per task/job permissions to create/access/change/delete tasks and annotations
- Documentation was improved
- Timeout for creating tasks was increased (from 1h to 4h) (#136)
- Drawing has become more convenience. Now it is possible to draw outside an image.
  Shapes will be automatically truncated after drawing process (#202)

### Fixed

- Performance bottleneck has been fixed during you create new objects (draw, copy, merge etc).
- Label UI elements aren't updated after changelabel.
- Attribute annotation mode can use invalid shape position after resize or move shapes.
- Labels order is preserved now (#242)
- Uploading large XML files (#123)
- Django vulnerability (#121)
- Grammatical cleanup of README.md (#107)
- Dashboard loading has been accelerated (#156)
- Text drawing outside of a frame in some cases (#202)

## \[0.2.0] - 2018-09-28

### Added

- New annotation shapes: polygons, polylines, points
- Undo/redo feature
- Grid to estimate size of objects
- Context menu for shapes
- A converter to PASCAL VOC format
- A converter to MS COCO format
- A converter to mask format
- License header for most of all files
- .gitattribute to avoid problems with bash scripts inside a container
- CHANGELOG.md itself
- Drawing size of a bounding box during resize
- Color by instance, group, label
- Group objects
- Object propagation on next frames
- Full screen view

### Changed

- Documentation, screencasts, the primary screenshot
- Content-type for save_job request is application/json

### Fixed

- Player navigation if the browser's window is scrolled
- Filter doesn't support dash (-)
- Several memory leaks
- Inconsistent extensions between filenames in an annotation file and real filenames

## \[0.1.2] - 2018-08-07

### Added

- 7z archive support when creating a task
- .vscode/launch.json file for developing with VS code

### Fixed

- #14: docker-compose down command as written in the readme does not remove volumes
- #15: all checkboxes in temporary attributes are checked when reopening job after saving the job
- #18: extend CONTRIBUTING.md
- #19: using the same attribute for label twice -> stuck

### Changed

- More strict verification for labels with attributes

## \[0.1.1] - 2018-07-6

### Added

- Links on a screenshot, documentation, screencasts into README.md
- CONTRIBUTORS.md

### Fixed

- GitHub documentation

## \[0.1.0] - 2018-06-29

### Added

- Initial version

## Template

```
## \[Unreleased]
### Added
- TDB

### Changed
- TDB

### Deprecated
- TDB

### Removed
- TDB

### Fixed
- TDB

### Security
- TDB
```<|MERGE_RESOLUTION|>--- conflicted
+++ resolved
@@ -5,7 +5,6 @@
 The format is based on [Keep a Changelog](https://keepachangelog.com/en/1.0.0/),
 and this project adheres to [Semantic Versioning](https://semver.org/spec/v2.0.0.html).
 
-<<<<<<< HEAD
 ## \[2.5.0] - Unreleased
 ### Added
 - Add support for Azure Blob Storage connection string authentication(<https://github.com/openvinotoolkit/cvat/pull/4649>)
@@ -44,18 +43,15 @@
 - Escaping in the `filter` parameter in generated URLs
   (<https://github.com/opencv/cvat/issues/5566>)
 - Rotation property lost during saving a mutable attribute (<https://github.com/opencv/cvat/pull/5968>)
-- Incorrect calculation of working time in analytics (<https://github.com/opencv/cvat/pull/5973>)
 
 ### Security
 - TDB
 
-=======
 ## \[2.4.1] - 2023-04-05
 ### Fixed
 - Optimized annotation fetching up to 10 times (<https://github.com/opencv/cvat/pull/5974>)
 - Incorrect calculation of working time in analytics (<https://github.com/opencv/cvat/pull/5973>)
 
->>>>>>> a7f7ff12
 ## \[2.4.0] - 2023-03-16
 ### Added
 - \[SDK\] An arg to wait for data processing in the task data uploading function

--- conflicted
+++ resolved
@@ -318,25 +318,7 @@
     return response.data;
 }
 
-<<<<<<< HEAD
-async function exception(exceptionObject: SerializedException): Promise<void> {
-    const { backendAPI } = config;
-
-    try {
-        await Axios.post(`${backendAPI}/server/exception`, JSON.stringify(exceptionObject), {
-            headers: {
-                'Content-Type': 'application/json',
-            },
-        });
-    } catch (errorData) {
-        throw generateError(errorData);
-    }
-}
-
 async function formats(): Promise<SerializedAnnotationFormats> {
-=======
-async function formats(): Promise<AnnotationFormatsResponseBody> {
->>>>>>> e816bbf6
     const { backendAPI } = config;
 
     let response = null;
@@ -1854,12 +1836,8 @@
     const { backendAPI } = config;
 
     try {
-<<<<<<< HEAD
-        await Axios.post(`${backendAPI}/server/logs`, JSON.stringify(logs), {
-=======
         await Axios.post(`${backendAPI}/events`, JSON.stringify(events), {
             proxy: config.proxy,
->>>>>>> e816bbf6
             headers: {
                 'Content-Type': 'application/json',
             },
